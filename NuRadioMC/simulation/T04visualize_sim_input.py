from __future__ import absolute_import, division, print_function
import numpy as np
from radiotools import helper as hp
from radiotools import plthelpers as php
from matplotlib import pyplot as plt
from NuRadioReco.utilities import units
import h5py
import argparse
import json
import time
import os

parser = argparse.ArgumentParser(description='Plot NuRadioMC event list input')
parser.add_argument('inputfilename', type=str, nargs='+',
                    help='path to NuRadioMC hdf5 simulation input')
args = parser.parse_args()

# data for vertex plot
xx = []
yy = []
zz = []
zeniths = []
azimuths = []
inelasticity = []
flavors = []
interaction_type = []

filename = os.path.splitext(os.path.basename(args.inputfilename[0]))[0]
dirname = os.path.dirname(args.inputfilename[0])
plot_folder = os.path.join(dirname, 'plots', 'input', filename)
if(not os.path.exists(plot_folder)):
    os.makedirs(plot_folder)

for input_filename in args.inputfilename:
<<<<<<< HEAD
    print(f"parsing file {input_filename}")
    fin = h5py.File(input_filename, 'r')
    xx.extend(np.array(fin['xx']))
    yy.extend(np.array(fin['yy']))
    zz.extend(np.array(fin['zz']))
    zeniths.extend(np.array(fin['zeniths']))
    azimuths.extend(np.array(fin['azimuths']))
    inelasticity.extend(np.array(fin['inelasticity']))
    flavors.extend(np.array(fin['flavors']))
    interaction_type.extend(np.array(fin['interaction_type']))

print(f"starting plotting")
=======
    fin = h5py.File(input_filename, 'r')
    xx.extend(fin['xx'])
    yy.extend(fin['yy'])
    zz.extend(fin['zz'])
    zeniths.extend(fin['zeniths'])
    azimuths.extend(fin['azimuths'])
    inelasticity.extend(fin['inelasticity'])
    flavors.extend(fin['flavors'])
    interaction_type.extend(fin['interaction_type'])

>>>>>>> 2bb4eb3b
###########################
# plot flavor ratios
###########################
flavor_labels = ['e cc', r'$\bar{e}$ cc', 'e nc', r'$\bar{e}$ nc',
           '$\mu$ cc', r'$\bar{\mu}$ cc', '$\mu$ nc', r'$\bar{\mu}$ nc',
           r'$\tau$ cc', r'$\bar{\tau}$ cc', r'$\tau$ nc', r'$\bar{\tau}$ nc']
flavors = np.array(flavors)
interaction_type = np.array(interaction_type)
flavor_sum = np.zeros(len(flavor_labels))
flavor_sum[0] = np.sum((flavors == 12) & (interaction_type == b'cc'))
flavor_sum[1] = np.sum((flavors == -12) & (interaction_type == b'cc'))
flavor_sum[2] = np.sum((flavors == 12) & (interaction_type == b'nc'))
flavor_sum[3] = np.sum((flavors == -12) & (interaction_type == b'nc'))

flavor_sum[4] = np.sum((flavors == 14) & (interaction_type == b'cc'))
flavor_sum[5] = np.sum((flavors == -14) & (interaction_type == b'cc'))
flavor_sum[6] = np.sum((flavors == 14) & (interaction_type == b'nc'))
flavor_sum[7] = np.sum((flavors == -14) & (interaction_type == b'nc'))

flavor_sum[8] = np.sum((flavors == 16) & (interaction_type == b'cc'))
flavor_sum[9] = np.sum((flavors == -16) & (interaction_type == b'cc'))
flavor_sum[10] = np.sum((flavors == 16) & (interaction_type == b'nc'))
flavor_sum[11] = np.sum((flavors == -16) & (interaction_type == b'nc'))

fig, ax = plt.subplots(1, 1, figsize=(8, 6))
ax.bar(range(len(flavor_labels)), flavor_sum)
ax.set_xticks(range(len(flavor_labels)))
ax.set_xticklabels(flavor_labels, fontsize='large', rotation=45)
ax.set_ylabel('weighted number of triggers', fontsize='large')
fig.tight_layout()
fig.savefig(os.path.join(plot_folder, 'flavor.png'))

# plot vertex distribution
fig, ax = plt.subplots(1, 1)
xx = np.array(xx)
yy = np.array(yy)
rr = (xx ** 2 + yy ** 2) ** 0.5
zz = np.array(zz)
h = ax.hist2d(rr / units.m, zz / units.m, bins=[np.arange(0, 4000, 100), np.arange(-3000, 0, 100)],
              cmap=plt.get_cmap('Blues'))
cb = plt.colorbar(h[3], ax=ax)
cb.set_label("number of events")
ax.set_aspect('equal')
ax.set_xlabel("r [m]")
ax.set_ylabel("z [m]")
fig.tight_layout()
plt.title('vertex distribution')
<<<<<<< HEAD
plt.savefig(os.path.join(plot_folder, "simInputVertex.png"))
=======
plt.savefig(os.path.join(plot_folder, "simInputVertex.pdf"))
>>>>>>> 2bb4eb3b

# plot incoming direction
zeniths = np.array(zeniths)
azimuths = np.array(azimuths)
fig, axs = php.get_histograms([zeniths / units.deg, azimuths / units.deg],
                              bins=[np.arange(0, 181, 2), np.arange(0, 361, 5)],
                              xlabels=['zenith [deg]', 'azimuth [deg]'],
                              stats=False)
fig.suptitle('neutrino direction')
<<<<<<< HEAD
fig.subplots_adjust(top=0.9)

plt.savefig(os.path.join(plot_folder, "simInputIncoming.png"))
=======
plt.title('incoming direction')
plt.savefig(os.path.join(plot_folder, "simInputIncoming.pdf"))
>>>>>>> 2bb4eb3b

# plot inelasticity
inelasticity = np.array(inelasticity)
fig, axs = php.get_histogram(inelasticity,
                             bins=np.logspace(np.log10(0.0001), np.log10(1.0), 50),
                             xlabel='inelasticity', figsize=(6, 6),
                             stats=True)
axs.semilogx(True)
plt.title('inelasticity')
<<<<<<< HEAD
plt.savefig(os.path.join(plot_folder, "simInputInelasticity.png"))
=======
plt.savefig(os.path.join(plot_folder, "simInputInelasticity.pdf"))
>>>>>>> 2bb4eb3b
<|MERGE_RESOLUTION|>--- conflicted
+++ resolved
@@ -32,7 +32,6 @@
     os.makedirs(plot_folder)
 
 for input_filename in args.inputfilename:
-<<<<<<< HEAD
     print(f"parsing file {input_filename}")
     fin = h5py.File(input_filename, 'r')
     xx.extend(np.array(fin['xx']))
@@ -45,18 +44,6 @@
     interaction_type.extend(np.array(fin['interaction_type']))
 
 print(f"starting plotting")
-=======
-    fin = h5py.File(input_filename, 'r')
-    xx.extend(fin['xx'])
-    yy.extend(fin['yy'])
-    zz.extend(fin['zz'])
-    zeniths.extend(fin['zeniths'])
-    azimuths.extend(fin['azimuths'])
-    inelasticity.extend(fin['inelasticity'])
-    flavors.extend(fin['flavors'])
-    interaction_type.extend(fin['interaction_type'])
-
->>>>>>> 2bb4eb3b
 ###########################
 # plot flavor ratios
 ###########################
@@ -104,11 +91,8 @@
 ax.set_ylabel("z [m]")
 fig.tight_layout()
 plt.title('vertex distribution')
-<<<<<<< HEAD
 plt.savefig(os.path.join(plot_folder, "simInputVertex.png"))
-=======
-plt.savefig(os.path.join(plot_folder, "simInputVertex.pdf"))
->>>>>>> 2bb4eb3b
+
 
 # plot incoming direction
 zeniths = np.array(zeniths)
@@ -118,14 +102,9 @@
                               xlabels=['zenith [deg]', 'azimuth [deg]'],
                               stats=False)
 fig.suptitle('neutrino direction')
-<<<<<<< HEAD
 fig.subplots_adjust(top=0.9)
 
 plt.savefig(os.path.join(plot_folder, "simInputIncoming.png"))
-=======
-plt.title('incoming direction')
-plt.savefig(os.path.join(plot_folder, "simInputIncoming.pdf"))
->>>>>>> 2bb4eb3b
 
 # plot inelasticity
 inelasticity = np.array(inelasticity)
@@ -135,8 +114,4 @@
                              stats=True)
 axs.semilogx(True)
 plt.title('inelasticity')
-<<<<<<< HEAD
-plt.savefig(os.path.join(plot_folder, "simInputInelasticity.png"))
-=======
-plt.savefig(os.path.join(plot_folder, "simInputInelasticity.pdf"))
->>>>>>> 2bb4eb3b
+plt.savefig(os.path.join(plot_folder, "simInputInelasticity.png"))