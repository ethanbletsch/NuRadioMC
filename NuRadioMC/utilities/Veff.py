import numpy as np
import h5py
from scipy import interpolate
import glob
from NuRadioMC.utilities import units
import json
import os


# collection of utility function regarding the calculation of the effective volume of a neutrino detector



def get_Veff(folder, trigger_combinations={}, zenithbins=False):
    """
    calculates the effective volume from NuRadioMC hdf5 files

    Parameters
    ----------
    folder: string
        folder conaining the hdf5 files, one per energy
    trigger_combinations: dict, optional
        keys are the names of triggers to calculate. Values are dicts again:
            * 'triggers': list of strings
                name of individual triggers that are combines with an OR
            * 'efficiency': string
                the signal efficiency vs. SNR (=Vmax/Vrms) to use. E.g. 'Chris'
            * 'efficiency_scale': float
                rescaling of the efficiency curve by SNR' = SNR * scale


    """
    trigger_names = None
    trigger_names_dict = {}
    Veffs = {}
    SNR = {}
    Veffs_error = {}
    Es = []

    for iF, filename in enumerate(sorted(glob.glob(os.path.join(folder, '*/*.hdf5')))):
<<<<<<< HEAD
=======
        fin = h5py.File(filename, 'r')
        if('trigger_names' in fin.attrs):
            trigger_names = fin.attrs['trigger_names']
        if(len(trigger_names) > 0):
            for iT, trigger_name in enumerate(trigger_names):
                Veffs[trigger_name] = []
                Veffs_error[trigger_name] = []
                trigger_names_dict[trigger_name] = iT
            break

    print("Trigger names:", trigger_names)

    for iF, filename in enumerate(sorted(glob.glob(os.path.join(folder, '*/*.hdf5')))):
>>>>>>> 8e9be32f
        print(filename)
        fin = h5py.File(filename, 'r')
        E = fin.attrs['Emin']
        Es.append(E)
        weights = np.array(fin['weights'])
        triggered = np.array(fin['triggered'])
        n_events = fin.attrs['n_events']
        if(trigger_names is None):
            trigger_names = fin.attrs['trigger_names']
            for iT, trigger_name in enumerate(trigger_names):
                Veffs[trigger_name] = []
                Veffs_error[trigger_name] = []
                trigger_names_dict[trigger_name] = iT
            print(trigger_names)
        else:
            if(np.any(trigger_names != fin.attrs['trigger_names'])):

                if( triggered.size == 0 and fin.attrs['trigger_names'].size == 0 ):
                    print("file {} has not triggering events. Using trigger names from another file".format(filename))
                else:
                    print("file {} has inconsistent trigger names: {}".format(filename, fin.attrs['trigger_names']))
                    raise

        # calculate effective
        density_ice = 0.9167 * units.g / units.cm ** 3
        density_water = 997 * units.kg / units.m ** 3
        rmin = fin.attrs['rmin']
        rmax = fin.attrs['rmax']
        thetamin = fin.attrs['thetamin']
        thetamax = fin.attrs['thetamax']
        dZ = fin.attrs['zmax'] - fin.attrs['zmin']
        V = np.pi * (rmax**2 - rmin**2) * dZ
        Vrms = fin.attrs['Vrms']

        for iT, trigger_name in enumerate(trigger_names):
            triggered = np.array(fin['multiple_triggers'][:, iT], dtype=np.bool)
            Veff = V * density_ice / density_water * 4 * np.pi * np.sum(weights[triggered]) / n_events
            Veffs[trigger_name].append(Veff)
            try:
                Veffs_error[trigger_name].append(Veff / np.sum(weights[triggered])**0.5)
            except:
                Veffs_error[trigger_name].append(np.nan)
#             print("{}: log(E) = {:.3g}, Veff = {:.3f}km^3 st".format(trigger_name, np.log10(E), Veff / units.km**3))

        for trigger_name, values in trigger_combinations.iteritems():
            indiv_triggers = values['triggers']
            if(trigger_name not in Veffs):
                Veffs[trigger_name] = []
                Veffs_error[trigger_name] = []
            triggered = np.zeros_like(fin['multiple_triggers'][:, 0], dtype=np.bool)
            if(isinstance(indiv_triggers, str)):
                triggered = triggered | np.array(fin['multiple_triggers'][:, trigger_names_dict[indiv_triggers]], dtype=np.bool)
            else:
                for indiv_trigger in indiv_triggers:
                    triggered = triggered | np.array(fin['multiple_triggers'][:, trigger_names_dict[indiv_trigger]], dtype=np.bool)
            if 'triggerAND' in values:
                triggered = triggered & np.array(fin['multiple_triggers'][:, trigger_names_dict[values['triggerAND']]], dtype=np.bool)
            if 'notriggers' in values:
                indiv_triggers = values['notriggers']
                if(isinstance(indiv_triggers, str)):
                    triggered = triggered & ~np.array(fin['multiple_triggers'][:, trigger_names_dict[indiv_triggers]], dtype=np.bool)
                else:
                    for indiv_trigger in indiv_triggers:
                        triggered = triggered & ~np.array(fin['multiple_triggers'][:, trigger_names_dict[indiv_trigger]], dtype=np.bool)
            if('min_sigma' in values.keys()):
                if(isinstance(values['min_sigma'], list)):
                    if(trigger_name not in SNR):
                        SNR[trigger_name] = {}
                    masks = np.zeros_like(triggered)
                    for iS in range(len(values['min_sigma'])):
#                         As = np.array(fin['maximum_amplitudes'])
                        As = np.max(np.nan_to_num(fin['max_amp_ray_solution']), axis=-1) # we use the this quantity because it is always computed before noise is added!
                        As_sorted = np.sort(As[:, values['channels'][iS]], axis=1)
                        # the smallest of the three largest amplitudes
                        max_amplitude = As_sorted[:, -values['n_channels'][iS]]
                        mask = np.sum(As[:, values['channels'][iS]] >= (values['min_sigma'][iS] * Vrms), axis=1) >= values['n_channels'][iS]
                        masks = masks | mask
                        if(iS not in SNR[trigger_name]):
                            SNR[trigger_name][iS] = []
                        SNR[trigger_name][iS].append([max_amplitude[mask] / Vrms])
                    triggered = triggered & masks
                else:
                    if(trigger_name not in SNR):
                        SNR[trigger_name] = []
#                     As = np.array(fin['maximum_amplitudes'])
                    As = np.max(np.nan_to_num(fin['max_amp_ray_solution']), axis=-1) # we use the this quantity because it is always computed before noise is added!
    #                 print(As.shape)
#                     print(trigger_name, values['channels'])
                    As_sorted = np.sort(As[:, values['channels']], axis=1)
                    max_amplitude = As_sorted[:, -values['n_channels']]  # the smallest of the three largest amplitudes
    #                 print(np.sum(As_sorted[:, -values['n_channels']] > (values['min_sigma'] * Vrms)))
                    mask = np.sum(As[:, values['channels']] >= (values['min_sigma'] * Vrms), axis=1) >= values['n_channels']
    #                 max_amplitude[~mask] = 0
                    SNR[trigger_name].append(As_sorted[mask] / Vrms)
    #                 print(Vrms, mask.shape, np.sum(mask))
                    triggered = triggered & mask
            if('ray_solution' in values.keys()):
                As = np.array(fin['max_amp_ray_solution'])
                max_amps = np.argmax(As[:, values['ray_channel']], axis=-1)
                sol = np.array(fin['ray_tracing_solution_type'])
#                 print(sol[:,values['ray_channel']][max_amps].shape)
#                 print(max_amps.shape)
#                 a = 1/0
                mask = np.array([sol[i,values['ray_channel'], max_amps[i]] == values['ray_solution'] for i in range(len(max_amps))], dtype=np.bool)
                triggered = triggered & mask

            Veff = V * density_ice / density_water * 4 * np.pi * np.sum(weights[triggered]) / n_events

            if('efficiency' in values.keys()):
                SNReff, eff = np.loadtxt("analysis_efficiency_{}.csv".format(values['efficiency']), delimiter=",", unpack=True)
                get_eff = interpolate.interp1d(SNReff, eff, bounds_error=False, fill_value=(0, eff[-1]))
                As = np.max(np.max(np.nan_to_num(fin['max_amp_ray_solution']), axis=-1)[:,np.append(range(0, 8), range(12, 20))], axis=-1) # we use the this quantity because it is always computed before noise is added!
                if('efficiency_scale' in values.keys()):
                    As *= values['efficiency_scale']
                e = get_eff(As/Vrms)
                Veff = V * density_ice / density_water * 4 * np.pi * np.sum((weights*e)[triggered]) / n_events

            Veffs[trigger_name].append(Veff)
            Veffs_error[trigger_name].append(Veff / np.sum(weights[triggered])**0.5)
    for trigger_name in Veffs.keys():
        Veffs[trigger_name] = np.array(Veffs[trigger_name])
        Veffs_error[trigger_name] = np.array(Veffs_error[trigger_name])

<<<<<<< HEAD
    return np.array(Es), Veffs, Veffs_error, SNR

def get_Veff_Deposited_Bins(folder):

    """
    calculates the effective volumes from NuRadioMC hdf5 files
    for each deposited energy.

    Parameters
    ----------
    folder: string
        folder conaining the hdf5 files, one per energy
    """

    trigger_names = None
    trigger_names_dict = {}
    Veffs = {}
    Veffs_error = {}
    Es = []

    for iF, filename in enumerate(sorted(glob.glob(os.path.join(folder, '*/*.hdf5')))):
        fin = h5py.File(filename, 'r')
        E = fin.attrs['Emin']
        Emax = fin.attrs['Emax']
        Es.append(E)
        Veffs[E] = {}
        Veffs_error[E] = {}

    Emins = Es
    Emaxs = Es[1:] + [Emax]

    for iF, filename in enumerate(sorted(glob.glob(os.path.join(folder, '*/*.hdf5')))):
        print(filename)
        fin = h5py.File(filename, 'r')
        weights = np.array(fin['weights'])
        triggered = np.array(fin['triggered'])
        n_events = fin.attrs['n_events']
        if(trigger_names is None):
            trigger_names = fin.attrs['trigger_names']
            print(trigger_names)
        else:
            if(np.any(trigger_names != fin.attrs['trigger_names'])):
                print("file {} has inconsistent trigger names: {}".format(filename, fin.attrs['trigger_names']))
                raise

        for trigger_name in trigger_names:
            for E in Es:
                Veffs[E][trigger_name] = []
                Veffs_error[E][trigger_name] = []

        # calculate effective
        density_ice = 0.9167 * units.g / units.cm ** 3
        density_water = 997 * units.kg / units.m ** 3
        rmin = fin.attrs['rmin']
        rmax = fin.attrs['rmax']
        dZ = fin.attrs['zmax'] - fin.attrs['zmin']
        V = np.pi * (rmax**2 - rmin**2) * dZ
        Vrms = fin.attrs['Vrms']

        for iT, trigger_name in enumerate(trigger_names):
            triggered = np.array(fin['multiple_triggers'][:, iT], dtype=np.bool)


            for Emin, Emax in zip(Emins, Emaxs):

                Emask = np.array( [ Edep > Emin and Edep < Emax for Edep in fin['deposited_energies'] ] )
                Emask = Emask & triggered
                Veff = V * density_ice / density_water * 4 * np.pi * np.sum(weights[Emask]) / n_events
                Veffs[Emin][trigger_name].append(Veff)
                Veffs_error[Emin][trigger_name].append(Veff / np.sum(weights[triggered])**0.5)

    print (Veffs)
    for E in Veffs.keys():

        for trigger_name in trigger_names:
            Veffs[E][trigger_name] = np.array(Veffs[E][trigger_name])
            Veffs_error[E][trigger_name] = np.array(Veffs_error[E][trigger_name])

    return np.array(Es), Veffs, Veffs_error, trigger_names
=======
    if zenithbins:
        return np.array(Es), Veffs, Veffs_error, SNR, trigger_names, [thetamin, thetamax]
    else:
        return np.array(Es), Veffs, Veffs_error, SNR, trigger_names
>>>>>>> 8e9be32f

def exportVeff(filename, trigger_names, Es, Veffs, Veffs_error):
    """
    export effective volumes into a human readable JSON file

    Parameters
    ----------
    filename: string
        the output filename of the JSON file
    trigger_names: list of strings
        the triggers for which the effective volume is exported
    Es: list or array of floats
        the energies
    Veffs: dictionary
        dictionary containing Veffs for each trigger
    Veffs_error: dictionary
        dictionary containing Veff_errors for each trigger


    """
    output = {}
    for trigger_name in trigger_names:
        output[trigger_name] = {}
        output[trigger_name]['energies'] = list(Es)
        output[trigger_name]['Veff'] = list(Veffs[trigger_name])
        output[trigger_name]['Veff_error'] = list(Veffs_error[trigger_name])

    with open(filename, 'w') as fout:
        json.dump(output, fout, sort_keys=True, indent=4)

<<<<<<< HEAD
def exportVeffDeposited(filename, trigger_names, Es, Veffs, Veffs_error):
    """
    export effective volumes per deposited energy into a human readable JSON file

    Parameters
    ----------
    filename: string
        the output filename of the JSON file
    trigger_names: list of strings
        the triggers for which the effective volume is exported
    Es: list or array of floats
        the energies
    Veffs: Dictionary containing the effective volumes
        The first key is the minimum energy of the bin
        The second key is the trigger name
    Veffs_error: Dictionary containing the uncertainty on the effective volumes
        Same structure as Veffs


    """
    output = {}
    for trigger_name in trigger_names:
        output[trigger_name] = {}
        output[trigger_name]['energies'] = list(Es)
        for E in Veffs.keys():
            output[trigger_name][E] = {}
            output[trigger_name][E]['Veffs'] = list(Veffs[E][trigger_name])
            output[trigger_name][E]['Veff_error'] = list(Veffs_error[E][trigger_name])

    with open(filename, 'w') as fout:
=======
def exportVeffPerZenith(folderlist, outputfile):
    """
    export effective volumes into a human readable JSON file
    We assume a binning in zenithal angles
    """
    output = {}
    for folder in folderlist:

        Es, Veffs, Veffs_error, SNR, trigger_names, thetas = get_Veff(folder, zenithbins=True)
        output[thetas[0]] = {}

        for trigger_name in trigger_names:
            output[thetas[0]][trigger_name] = {}
            output[thetas[0]][trigger_name]['energies'] = list(Es)
            output[thetas[0]][trigger_name]['Veff'] = list(Veffs[trigger_name])
            output[thetas[0]][trigger_name]['Veff_error'] = list(Veffs_error[trigger_name])

    with open(outputfile, 'w+') as fout:
>>>>>>> 8e9be32f
        json.dump(output, fout, sort_keys=True, indent=4)<|MERGE_RESOLUTION|>--- conflicted
+++ resolved
@@ -38,8 +38,6 @@
     Es = []
 
     for iF, filename in enumerate(sorted(glob.glob(os.path.join(folder, '*/*.hdf5')))):
-<<<<<<< HEAD
-=======
         fin = h5py.File(filename, 'r')
         if('trigger_names' in fin.attrs):
             trigger_names = fin.attrs['trigger_names']
@@ -53,7 +51,6 @@
     print("Trigger names:", trigger_names)
 
     for iF, filename in enumerate(sorted(glob.glob(os.path.join(folder, '*/*.hdf5')))):
->>>>>>> 8e9be32f
         print(filename)
         fin = h5py.File(filename, 'r')
         E = fin.attrs['Emin']
@@ -177,10 +174,12 @@
         Veffs[trigger_name] = np.array(Veffs[trigger_name])
         Veffs_error[trigger_name] = np.array(Veffs_error[trigger_name])
 
-<<<<<<< HEAD
-    return np.array(Es), Veffs, Veffs_error, SNR
-
-def get_Veff_Deposited_Bins(folder):
+    if zenithbins:
+        return np.array(Es), Veffs, Veffs_error, SNR, trigger_names, [thetamin, thetamax]
+    else:
+        return np.array(Es), Veffs, Veffs_error, SNR, trigger_names
+
+def get_Veff_Deposited_Bins(folder, zenithbins=True):
 
     """
     calculates the effective volumes from NuRadioMC hdf5 files
@@ -233,6 +232,8 @@
         density_water = 997 * units.kg / units.m ** 3
         rmin = fin.attrs['rmin']
         rmax = fin.attrs['rmax']
+        thetamin = fin.attrs['thetamin']
+        thetamax = fin.attrs['thetamax']
         dZ = fin.attrs['zmax'] - fin.attrs['zmin']
         V = np.pi * (rmax**2 - rmin**2) * dZ
         Vrms = fin.attrs['Vrms']
@@ -249,20 +250,16 @@
                 Veffs[Emin][trigger_name].append(Veff)
                 Veffs_error[Emin][trigger_name].append(Veff / np.sum(weights[triggered])**0.5)
 
-    print (Veffs)
     for E in Veffs.keys():
 
         for trigger_name in trigger_names:
             Veffs[E][trigger_name] = np.array(Veffs[E][trigger_name])
             Veffs_error[E][trigger_name] = np.array(Veffs_error[E][trigger_name])
 
-    return np.array(Es), Veffs, Veffs_error, trigger_names
-=======
     if zenithbins:
-        return np.array(Es), Veffs, Veffs_error, SNR, trigger_names, [thetamin, thetamax]
+        return np.array(Es), Veffs, Veffs_error, trigger_names, [thetamin, thetamax]
     else:
-        return np.array(Es), Veffs, Veffs_error, SNR, trigger_names
->>>>>>> 8e9be32f
+        return np.array(Es), Veffs, Veffs_error, trigger_names
 
 def exportVeff(filename, trigger_names, Es, Veffs, Veffs_error):
     """
@@ -293,7 +290,6 @@
     with open(filename, 'w') as fout:
         json.dump(output, fout, sort_keys=True, indent=4)
 
-<<<<<<< HEAD
 def exportVeffDeposited(filename, trigger_names, Es, Veffs, Veffs_error):
     """
     export effective volumes per deposited energy into a human readable JSON file
@@ -324,7 +320,8 @@
             output[trigger_name][E]['Veff_error'] = list(Veffs_error[E][trigger_name])
 
     with open(filename, 'w') as fout:
-=======
+        json.dump(output, fout, sort_keys=True, indent=4)
+
 def exportVeffPerZenith(folderlist, outputfile):
     """
     export effective volumes into a human readable JSON file
@@ -343,5 +340,30 @@
             output[thetas[0]][trigger_name]['Veff_error'] = list(Veffs_error[trigger_name])
 
     with open(outputfile, 'w+') as fout:
->>>>>>> 8e9be32f
-        json.dump(output, fout, sort_keys=True, indent=4)+
+        json.dump(output, fout, sort_keys=True, indent=4)
+
+def exportVeffPerEdepZenith(folderlist, outputfile):
+    """
+    exports effective volumes per deposited energy into a human
+    readable JSON file. We assume a binning in zenithal angles
+    """
+
+    output = {}
+    for folder in folderlist:
+
+        Es, Veffs, Veffs_error, trigger_names, thetas = get_Veff_Deposited_Bins(folder)
+        output[thetas[0]] = {}
+
+        for trigger_name in trigger_names:
+
+            output[thetas[0]][trigger_name] = {}
+            output[thetas[0]][trigger_name]['energies'] = list(Es)
+            for E in Veffs.keys():
+                output[thetas[0]][trigger_name][E] = {}
+                output[thetas[0]][trigger_name][E]['Veffs'] = list(Veffs[E][trigger_name])
+                output[thetas[0]][trigger_name][E]['Veff_error'] = list(Veffs_error[E][trigger_name])
+
+    with open(outputfile, 'w+') as fout:
+
+        json.dump(output, fout, sort_keys=True, indent=4)    