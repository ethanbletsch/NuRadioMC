--- conflicted
+++ resolved
@@ -581,7 +581,6 @@
             self._logger.error("solution number {:d} requested but only {:d} solutions exist".format(iS + 1, n))
             raise IndexError
 
-<<<<<<< HEAD
         horizontal_ray = False
         surface_ray = False
         for module in self._ice_model.get_modules().values():
@@ -602,15 +601,6 @@
                 solution_type = 2
             else:
                 solution_type = 1
-=======
-        pathz = self.get_path(iS)[:, 2]
-        if (self._results[iS]['reflection'] != 0) or (self.get_reflection_angle(iS) != None):
-            solution_type = solution_types_revert['reflected']
-        elif(pathz[-1] < max(pathz)):
-            solution_type = solution_types_revert['refracted']
-        else:
-            solution_type = solution_types_revert['direct']
->>>>>>> c5825878
 
         return solution_type
 
