from __future__ import absolute_import, division, print_function
import numpy as np
from radiotools import helper as hp
import logging
from NuRadioMC.utilities import attenuation as attenuation_util
from NuRadioMC.utilities import medium_base
from scipy import interpolate, optimize
import NuRadioReco.utilities.geometryUtilities
from NuRadioReco.utilities import units
from NuRadioReco.framework.parameters import electricFieldParameters as efp
from NuRadioMC.SignalProp.propagation_base_class import ray_tracing_base
from NuRadioMC.SignalProp import analyticraytracing as ana
from NuRadioMC.utilities import medium
from NuRadioMC.SignalProp.propagation import solution_types, solution_types_revert
import radiopropa
import scipy.constants 
import copy
import logging
import time
from matplotlib import pyplot as plt
logging.basicConfig()

"""
RadioPropa is a C++ module dedicated for ray tracing. It is a seperate module and
it has its own unit system. However, all object within NuRadio ecosystem are in the
NuRadio unit system. Therefore, when passing argument from NuRadio to RadioPropa, or
when receiving object from RadioPropa into NuRadio the units of object needed to be 
converted to the right unit system. Below is an example given for an object 'distance'

- from NuRadio to RadioPropa:
    distance_in_meter = distance_in_nuradio / units.meter
    --> this converts the distance from NuRadio units into SI unit meter  
    distance_in_radiopropa = distance_in_meter * radiopropa.meter
    --> this converts the distance from SI unit meter into RadioPropa units

- from RadioPropa to NuRadio:
    distance_in_meter = distance_in_radiopropa / radiopropa.meter
    --> this converts the distance from RadioPropa units into SI unit meter  
    distance_in_nuradio = distance_in_meter * units.meter
    --> this converts the distance from SI unit meter into NuRadio units
"""


class radiopropa_ray_tracing(ray_tracing_base):

    """ Numerical raytracing using Radiopropa. Currently this only works for icemodels 
    that have only changing refractive index in z. More information on RadioPropa and
    how to install it can be found at https://github.com/nu-radio/RadioPropa"""

    def __init__(self, medium, attenuation_model="SP1", log_level=logging.WARNING,
                 n_frequencies_integration=100, n_reflections=0, config=None, detector=None):

        """
        class initilization

        Parameters
        ----------
        medium: medium class
            class describing the index-of-refraction profile
        attenuation_model: string
            signal attenuation model
        log_level: logging object
            specify the log level of the ray tracing class

            * logging.ERROR
            * logging.WARNING
            * logging.INFO
            * logging.DEBUG

            default is WARNING
        n_frequencies_integration: int
            the number of frequencies for which the frequency dependent attenuation
            length is being calculated. The attenuation length for all other frequencies
            is obtained via linear interpolation.
        n_reflections: int (default 0)
            in case of a medium with a reflective layer at the bottom, how many reflections should be considered
        config: dict or None
            a dictionary with the optional config settings. If None, the default config is used:
                config['propagation']['attenuate_ice'] = True
                config['propagation']['focusing_limit'] = 2
                config['propagation']['focusing'] = False
                config['propagation']['birefringence'] = False
                config['speedup']['delta_C_cut'] = 40 * units.degree
                config['propagation']['radiopropa']['mode'] = 'iterative'
                config['propagation']['radiopropa']['max_traj_length'] = 10000
                config['propagation']['radiopropa']['iter_steps_channel'] = [25., 2., .5]
                config['propagation']['radiopropa']['auto_step_size'] = False
                config['propagation']['radiopropa']['iter_steps_zenith'] = [.5, .05, .005]
        detector: detector object
        """
        self.__logger = logging.getLogger('radiopropa_ray_tracing')
        self.__logger.setLevel(log_level)

        try:
            import radiopropa
        except ImportError:
            self.__logger.error('ImportError: This raytracer depends on radiopropa which could not be imported. '+
                               'Check wether all dependencies are installed correctly. More information on '+
                               'https://github.com/nu-radio/RadioPropa')
            raise ImportError('This raytracer depends on radiopropa which could not be imported. Check wether all dependencies are installed correctly. More information on https://github.com/nu-radio/RadioPropa')

        super().__init__(medium=medium, 
                         attenuation_model=attenuation_model,
                         log_level=log_level,
                         n_frequencies_integration=n_frequencies_integration, 
                         n_reflections=n_reflections,
                         config=config, 
                         detector=detector)

        self.set_config(config=config)
        self._ice_model = self._medium.get_ice_model_radiopropa()

        self.set_minimizer_tolerance()
        self._shower_axis = None ## this is given so we can limit the rays that are checked around the cherenkov angle
        self._rays = None
        self._source = None
        self._antenna = None


    def reset_solutions(self):
        """
        Resets the raytracing solutions back to None. This is useful to do 
        in the loop before a new raytracing is prepared.
        """
      
        super().reset_solutions()
        self._shower_axis = None
        self._rays = None
        self._source = None
        self._antenna = None

    def set_start_and_end_point(self, x1, x2):
        """
        Set the start and end points of the raytracing

        Parameters
        ----------
        x1: 3dim np.array
            start point of the ray
        x2: 3dim np.array
            stop point of the ray
        """
        self._source = x1
        self._antenna = x2
        
        super().set_start_and_end_point(x1, x2)
        self.set_iterative_step_sizes(step_zeniths=self._step_zeniths) #if auto is on this set the automated step size, otherwise nothing happens

    def set_shower_axis(self, shower_axis):
        """
        Set the the shower axis. This is oposite to the neutrino arrival direction

        Parameters
        ----------
        shower_axis: np.array of shape (3,), default unit
            the direction of the shower in cartesian coordinates
        """ 
        self._shower_axis = shower_axis / np.linalg.norm(shower_axis)

    def set_iterative_sphere_sizes(self, sphere_sizes=None):
        """
        Set the sphere_sizes for the iterative ray tracer

        Parameters
        ----------
        sphere_sizes: np.array of size (n,), default unit
            the sphere size used by the iterative ray tracer
            iteration from big to small observer around channel
        """
        if sphere_sizes is None:
            sphere_sizes = np.array(self._config['propagation']['radiopropa']['iter_steps_channel']) * units.meter

        if (sphere_sizes.ndim == 1):
            self._sphere_sizes = sphere_sizes
        else:
            self.__logger.error('sphere_sizes array should be 1 dimensional')
            raise ValueError('sphere_sizes array should be 1 dimensional')

    def set_iterative_step_sizes(self, step_zeniths= None):
        """
        Set the steps_sizes for the iterative ray tracer

        Parameters
        ----------
        sphere_sizes: np.array of size (n,), default unit
            the sphere size used by the iterative ray tracer
            iteration from big to small observer around channel
        step_zeniths: np.array size (n,), default unit
            the step size for theta used by the iterative ray tracer
            corresponding to the sphere size, should have same lenght as _sphere_sizes
        auto_step:  boolean
            defines whether or not an automatic step_size should be calculated for each
            sphere_size depending on the horizontal distance of the event
        """   
        if step_zeniths is None:
            step_zeniths = np.array(self._config['propagation']['radiopropa']['iter_steps_zenith']) * units.degree

        if self._auto_step:
            if (self._X1 != None) and (self._X2 != None):
                for s, sphere_size in enumerate(self._sphere_sizes):
                    self._step_zeniths[s] = min(abs(self.delta_theta_reflective(dz=sphere_size, n_bottom_reflections=self._n_reflections)),
                                               self._step_zeniths[s])
            else:
                return
        else:
            if (self._sphere_sizes.shape == step_zeniths.shape):      
                self._step_zeniths = step_zeniths
            else:
                self.__logger.error('sphere_sizes array and step_zeniths array should have the same dimensions')
                raise ValueError('sphere_sizes array and step_zeniths array should have the same dimensions')

    def activate_auto_step_size(self):
        self._auto_step = True
        self.set_iterative_step_sizes()

    def deactivate_auto_step_size(self):
        self._auto_step = False


    def set_cut_viewing_angle(self, cut):
        """
        Set a cut on the viewing angle around the cherenkov angle. Rays with a viewing 
        angle out of this range will be to dim and won't be seen --> limiting computing time

        Parameters
        ----------
        cut: float, default unit
             range around the cherenkov angle
        """
        self._cut_viewing_angle = cut

    def set_maximum_trajectory_length(self, max_traj_length):
        """
        Set a cut on the trajectory length. Otherwise computing infinite may be possible

        Parameters
        ----------
        max_traj_length: float, default units
            maxmimal length to trace a ray. tracing aborted when reached
        """
        self._max_traj_length = max_traj_length

    def raytracer_iterative(self, n_reflections=0):
        """
        Uses RadioPropa to find all the numerical ray tracing solutions between sphere X1 and X2.
        If reflections is bigger than 0, also bottom reflected rays are searched for with a max
        of n_reflections of the bottom
        """
        try:
            X1 = self._X1 * (radiopropa.meter/units.meter)
            X2 = self._X2 * (radiopropa.meter/units.meter)
        except TypeError: 
            self.__logger.error('NoneType: start or endpoint not initialized')
            raise TypeError('NoneType: start or endpoint not initialized')

      
        v = (self._X2 - self._X1)
        u = copy.deepcopy(v)
        u[2] = 0
        theta_direct, phi_direct = hp.cartesian_to_spherical(*v) # zenith and azimuth for the direct linear ray solution (radians)
        cherenkov_angle = np.arccos(1. / self._medium.get_index_of_refraction(self._X1))
        
        if np.linalg.norm(u) != 0:
            delta_theta = 2*abs(self.delta_theta_direct(dz=self._sphere_sizes[0]))
        else:
            delta_theta = self._step_sizes[0]/units.radian
            
        ## regions of theta with posible solutions (radians)
        launch_lower = [0]
        launch_upper = [theta_direct + delta_theta] # below theta_direct no solutions are possible without upward reflections

        if n_reflections > 0:
            if self.medium.reflection is None:
                self.__logger.error("a solution for {:d} reflection(s) off the bottom reflective layer is requested,"
                                    +"but ice model does not specify a reflective layer".format(n_reflections))
                raise AttributeError("a solution for {:d} reflection(s) off the bottom reflective layer is requested,"
                                    +"but ice model does not specify a reflective layer".format(n_reflections))
            else:
                z_refl = self._medium.reflection
                rho_channel = np.linalg.norm(u)
                if self._X2[2] > self._X1[2]: 
                    z_up = self._X2[2]
                    z_down = self._X1[2]
                else:
                    z_up = self._X1[2]
                    z_down = self._X2[2]
                rho_bottom = (rho_channel * (z_refl - z_down)) / (2*z_refl - z_up - z_down)
                alpha = np.arctan((z_down - z_refl)/rho_bottom)
                ## when reflection on the bottom are allowed, a initial region for theta from 180-alpha to 180 degrees is added
                launch_lower.append(((np.pi/2 + alpha) - 2*abs(self.delta_theta_bottom(dz=self._sphere_sizes[0], z_refl=z_refl) / units.radian)))
                launch_upper.append(np.pi)
        
        for s,sphere_size in enumerate(self._sphere_sizes):
            sphere_size = sphere_size * (radiopropa.meter/units.meter)
            detected_rays = []
            results = []

            ##define module list for simulation
            sim = radiopropa.ModuleList()
            sim.add(radiopropa.PropagationCK(self._ice_model.get_scalar_field(), 1E-8, .001, 1.)) ## add propagation to module list
            for module in self._ice_model.get_modules().values(): 
                sim.add(module)
            sim.add(radiopropa.MaximumTrajectoryLength(self._max_traj_length * (radiopropa.meter/units.meter)))

            ## define observer for detection (channel)            
            obs = radiopropa.Observer()
            obs.setDeactivateOnDetection(True)
            channel = radiopropa.ObserverSurface(radiopropa.Sphere(radiopropa.Vector3d(*X2), sphere_size)) ## when making the radius larger than 2 meters, somethimes three solution times are found
            obs.add(channel)
            sim.add(obs)

            ## define observer for stopping simulation (boundaries)
            obs2 = radiopropa.Observer()
            obs2.setDeactivateOnDetection(True)
            w = (u / np.linalg.norm(u)) * 2*sphere_size
            boundary_behind_channel = radiopropa.ObserverSurface(radiopropa.Plane(radiopropa.Vector3d(*(X2 + w)), radiopropa.Vector3d(*w)))
            obs2.add(boundary_behind_channel)
            boundary_above_surface = radiopropa.ObserverSurface(radiopropa.Plane(radiopropa.Vector3d(0, 0, 1*radiopropa.meter), radiopropa.Vector3d(0, 0, 1)))
            obs2.add(boundary_above_surface)
            sim.add(obs2)
            
            #create total scanning range from the upper and lower thetas of the bundles
            step = self._step_zeniths[s] / units.radian
            theta_scanning_range = np.array([])
            for iL in range(len(launch_lower)):
                new_scanning_range = np.arange(launch_lower[iL], launch_upper[iL]+step, step)
                theta_scanning_range = np.concatenate((theta_scanning_range, new_scanning_range))

            for theta in theta_scanning_range:
                ray_dir = hp.spherical_to_cartesian(theta, phi_direct)
                
                def delta(ray_dir,shower_dir):
                    viewing = np.arccos(np.dot(shower_dir, ray_dir)) * units.radian
                    return viewing - cherenkov_angle

                if (self._shower_axis is None) or (abs(delta(ray_dir,self._shower_axis)) < self._cut_viewing_angle):

                    source = radiopropa.Source()
                    source.add(radiopropa.SourcePosition(radiopropa.Vector3d(*X1)))
                    source.add(radiopropa.SourceDirection(radiopropa.Vector3d(*ray_dir)))
                    sim.setShowProgress(True)
                    ray = source.getCandidate()
                    sim.run(ray, True)
                    
                    current_rays = [ray]
                    while len(current_rays) > 0:
                        next_rays = []
                        for ray in current_rays:
                            if channel.checkDetection(ray.get()) == radiopropa.DETECTED:
                                detected_rays.append(ray)
                                result = {}
                                if n_reflections == 0:
                                    result['reflection']=0
                                    result['reflection_case']=1
                                elif self._ice_model.get_modules()["bottom reflection"].get_times_reflectedoff(ray.get()) <= n_reflections: 
                                    result['reflection']=self._ice_model.get_modules()["bottom reflection"].get_times_reflectedoff(ray.get())
                                    result['reflection_case']=int(np.ceil(theta/np.deg2rad(90)))
                                results.append(result)
                            for secondary in ray.secondaries:
                                next_rays.append(secondary)
                        current_rays = next_rays

            #loop over previous rays to find the upper and lower theta of each bundle of rays
            #uses step, but because step is initialized after this loop this ios the previous step size as intented
            if len(detected_rays) > 0:
                launch_lower.clear()
                launch_upper.clear()
                launch_theta_prev = None
                for iDC,DC in enumerate(detected_rays):
                    launch_theta = DC.getLaunchVector().getTheta()/radiopropa.rad
                    if iDC == (len(detected_rays)-1) or iDC == 0:
                        if iDC == 0: 
                            launch_lower.append(launch_theta-step)
                        if iDC == (len(detected_rays)-1): 
                            launch_upper.append(launch_theta+step)
                    elif abs(launch_theta - launch_theta_prev) > 1.1*step: ##take 1.1 times the step to be sure the next ray is not in the bundle of the previous one
                        launch_upper.append(launch_theta_prev+step)
                        launch_lower.append(launch_theta-step)
                    else:
                        pass
                    launch_theta_prev = launch_theta
            else:
                #if detected_rays is empthy, no solutions where found and the tracer is terminated
                break

        self._rays = detected_rays
        self._results = results
        self.__used_method = 'iterator'
        launch_bundles = np.transpose([launch_lower, launch_upper])
        return launch_bundles

    def set_minimizer_tolerance(self, xtol=1e-3*units.deg, ztol=1e-3*units.meter):
        self.__xtol = xtol
        self.__ztol = ztol

    def raytracer_birefringence(self, launch_v, spec, s_rate):
        """
        Uses RadioPropa propagate an electric field through the correct solution of the ray path. To use add to the config.yaml file:
        propagation:
        module: radiopropa
        ice_model: southpole_2015
        birefringence: True

        Parameters
        ----------
        launch_v: 3d array
            launch vector calculated by a previous analytical or numerical ray tracing algorithm
        
        spec: numpy array
            frequency spectrum of the electric field

        s_rate: float
            sampling rate of the electric field
        """
        try:
            X1 = self._X1 * (radiopropa.meter/units.meter)
            X2 = self._X2 * (radiopropa.meter/units.meter)
        except TypeError: 
            self.__logger.error('NoneType: start or endpoint not initialized')
            raise TypeError('NoneType: start or endpoint not initialized')

        v = (self._X2 - self._X1)
        u = copy.deepcopy(v)
        u[2] = 0

        sphere_size = 0.5 * (radiopropa.meter/units.meter)

        ##define module list for simulation
        sim = radiopropa.ModuleList()
        sim.add(radiopropa.PropagationCK(self._ice_model.get_scalar_field(), 1E-8, .001, 1., True)) ## add propagation to module list
        for module in self._ice_model.get_modules().values(): 
            sim.add(module)
        sim.add(radiopropa.MaximumTrajectoryLength(self._max_traj_length * (radiopropa.meter/units.meter)))

        ## define observer for detection (channel)            
        obs = radiopropa.Observer()
        obs.setDeactivateOnDetection(True)
        channel = radiopropa.ObserverSurface(radiopropa.Sphere(radiopropa.Vector3d(*X2), sphere_size)) ## when making the radius larger than 2 meters, somethimes three solution times are found
        obs.add(channel)
        sim.add(obs)

        ## define observer for stopping simulation (boundaries)
        obs2 = radiopropa.Observer()
        obs2.setDeactivateOnDetection(True)
        w = (u / np.linalg.norm(u)) * 2*sphere_size
        boundary_behind_channel = radiopropa.ObserverSurface(radiopropa.Plane(radiopropa.Vector3d(*(X2 + w)), radiopropa.Vector3d(*w)))
        obs2.add(boundary_behind_channel)
        boundary_above_surface = radiopropa.ObserverSurface(radiopropa.Plane(radiopropa.Vector3d(0, 0, 1*radiopropa.meter), radiopropa.Vector3d(0, 0, 1)))
        obs2.add(boundary_above_surface)
        sim.add(obs2)

        ## define electric field
        spec_r_real = radiopropa.DoubleVector_1D()
        spec_theta_real = radiopropa.DoubleVector_1D()
        spec_phi_real = radiopropa.DoubleVector_1D()
        spec_r_imag = radiopropa.DoubleVector_1D()
        spec_theta_imag = radiopropa.DoubleVector_1D()
        spec_phi_imag = radiopropa.DoubleVector_1D()

        for i in range(len(spec[0])):
            spec_r_real.push_back(spec[0][i].real)
            spec_theta_real.push_back(spec[1][i].real)
            spec_phi_real.push_back(spec[2][i].real)
            spec_r_imag.push_back(spec[0][i].imag)
            spec_theta_imag.push_back(spec[1][i].imag)
            spec_phi_imag.push_back(spec[2][i].imag)

        efield = radiopropa.ElectricField()

        efield.setFrequencySpectrum(spec_r_real,spec_r_imag,
                    spec_theta_real,spec_theta_imag,
                    spec_phi_real,spec_phi_imag,
                    s_rate)

        ## define source
        source = radiopropa.Source()
        source.add(radiopropa.SourcePosition(radiopropa.Vector3d(*X1)))
        source.add(radiopropa.SourceDirection(radiopropa.Vector3d(*launch_v)))
        source.add(radiopropa.SourceElectricField(efield))

        ## run simulation
        ray = source.getCandidate()
        sim.run(ray, True)

        ## extract electric field
        R_real = ray.get().current.getElectricField().getTraces()[0].getFrequencySpectrum_real()
        R_imag = ray.get().current.getElectricField().getTraces()[0].getFrequencySpectrum_imag()
        Th_real = ray.get().current.getElectricField().getTraces()[1].getFrequencySpectrum_real()
        Th_imag = ray.get().current.getElectricField().getTraces()[1].getFrequencySpectrum_imag()
        Ph_real = ray.get().current.getElectricField().getTraces()[2].getFrequencySpectrum_real()
        Ph_imag = ray.get().current.getElectricField().getTraces()[2].getFrequencySpectrum_imag()

        Radius = np.vectorize(complex)(R_real, R_imag)
        Th = np.vectorize(complex)(Th_real, Th_imag)
        Ph = np.vectorize(complex)(Ph_real, Ph_imag)

        end_field = np.vstack((Radius, Th, Ph))

        return end_field
        
    def raytracer_minimizer(self, n_reflections=0):
        """
        Uses RadioPropa to find all the numerical ray tracing solutions between sphere x1 and x2.
        Tracer does not work for reflective bottoms or secondary creation at the moment, it only
        allows for 2 solutions at the moment which should also be further improved.
        """
        try:
            x1 = self._X1  * (radiopropa.meter/units.meter)
            x2 = self._X2  * (radiopropa.meter/units.meter)
        except TypeError: 
            self.__logger.error('NoneType: start or endpoint not initialized')
            raise TypeError('NoneType: start or endpoint not initialized')

      
        v = (self._X2-self._X1)
        u = copy.deepcopy(v)
        u[2] = 0
        theta_direct, phi_direct = hp.cartesian_to_spherical(*v) ## zenith and azimuth for the direct linear ray solution (radians)

        if n_reflections > 0:
            self.__logger.error("Radiopropa minimizer tracer can not be used for reflections at the bottom")
            raise AttributeError("Radiopropa minimizer tracer can not be used for reflections at the bottom")

        ##define module list for simulation
        sim = radiopropa.ModuleList()
        sim.add(radiopropa.PropagationCK(self._ice_model.get_scalar_field(), 1E-8, .001, 1.)) ## add propagation to module list
        for module in self._ice_model.get_modules().values(): 
            sim.add(module)
        sim.add(radiopropa.MaximumTrajectoryLength(self._max_traj_length*(radiopropa.meter/units.meter)))

        ## define observer
        obs2 = radiopropa.Observer()
        obs2.setDeactivateOnDetection(True)
        plane_channel = radiopropa.ObserverSurface(radiopropa.Plane(radiopropa.Vector3d(*x2), radiopropa.Vector3d(*u)))
        obs2.add(plane_channel)
        sim.add(obs2)

        detected_rays = []
        detected_theta = []
        results = []
        res_angle = 0.001*units.degree/units.radian

        def get_ray(theta,phi):
            ray_dir = hp.spherical_to_cartesian(theta,phi)
            if ray_dir.shape==(3,1): ray_dir = ray_dir.T[0]
            source = radiopropa.Source()
            source.add(radiopropa.SourcePosition(radiopropa.Vector3d(*x1)))
            source.add(radiopropa.SourceDirection(radiopropa.Vector3d(*ray_dir)))
            ray = source.getCandidate()
            return ray

        def shoot_ray(theta):
            ray = get_ray(theta,phi_direct)
            sim.run(ray, True)
            return ray

        def cot(x):
            return 1/np.tan(x)

        def arccot(x):
            return np.arctan(-x) + np.pi/2

        def delta_z(cot_theta):
            theta = arccot(cot_theta)
            ray = shoot_ray(theta)
            ray_endpoint = self.get_path_candidate(ray)[-1]
            return (ray_endpoint-self._X2)[2]

        def delta_z_squared(cot_theta):
            return delta_z(cot_theta)**2
        
        t1 = time.time()
        #we minimize the cotangens of the zenith to reflect the same resolution in z to the different angles (vertical vs horizontal)
        root1 = optimize.minimize(delta_z_squared,x0=cot(theta_direct),method='Nelder-Mead',options={'xatol':self.__xtol**2,'fatol':self.__ztol**2})
        t2 = time.time()
        if root1.success:# and np.sqrt(root1.fun) < 1e-2*units.meter:
            #if root1.fun > self.__ztol**2: print(root1,'\n',20*'#')
            theta1 = arccot(root1.x)
            detected_theta.append(theta1)
            detected_rays.append(shoot_ray(theta1))

            theta_min = theta1 - res_angle
            theta_plus = theta1 + res_angle
            delta_z_min = delta_z(cot(theta_min))
            delta_z_plus = delta_z(cot(theta_plus))
            delta_z_vertical = delta_z(cot(res_angle))
            delta_z_direct = delta_z(cot(theta_direct))
            
            def find_second_root(theta_a,theta_b):
                try:
                    root2 = optimize.brentq(delta_z, a=cot(theta_a), b=cot(theta_b), xtol=self.__ztol)
                    theta2 = arccot(root2)
                    if(np.round(theta2, 2) not in np.round(detected_theta, 2)):
                        detected_theta.append(theta2)
                        detected_rays.append(shoot_ray(theta2))
                    return root2
                except RuntimeError:
                    pass

            if np.sign(delta_z_min) != np.sign(delta_z_vertical):
                root2 = find_second_root(theta_a = theta_min, theta_b = res_angle)  
            elif np.sign(delta_z_plus) != np.sign(delta_z_direct):
                root2 = find_second_root(theta_a = theta_plus, theta_b = theta_direct)
        
        self._rays = detected_rays
        self._results = [{'reflection':0,'reflection_case':1} for ray in detected_rays]
        self.__used_method = 'minimizer'


    def set_solutions(self,raytracing_results):
        """
        Read an already calculated raytracing solution from the input array

        Parameters
        ----------
        raytracing_results: dict
            The dictionary containing the raytracing solution.
        """
        results = []
        rays = []
        for iS in range(len(raytracing_results['ray_tracing_solution_type'])):
            results.append({'type' : raytracing_results['ray_tracing_solution_type'][iS],
                            'reflection' : raytracing_results['ray_tracing_reflection'][iS],
                            'reflection_case' : raytracing_results['ray_tracing_reflection_case'][iS]
                            })
            launch_vector = raytracing_results['launch_vector'][iS]
            ##use launch vector to contruct the candidate again
            rays.append(None)

        self._results = results
        self._rays = rays


    def find_solutions(self):
        """
        find all solutions between X1 and X2
        """
        results = []
        rays_results = []
        
        if self._config['propagation']['radiopropa']['mode'] == 'minimizing':
            has_reflec = (hasattr(self._medium,'reflection') or self.__ice_model_nuradio.reflection is not None)
            if isinstance(self._medium, medium_base.IceModelSimple) and not has_reflec:
                self.raytracer_minimizer(n_reflections=self._n_reflections)
                results = []
                for iS in range(len(self._rays)):
                    results.append({'type':self.get_solution_type(iS), 
                                    'reflection':0,
                                    'reflection_case':1})
                self._results = results
            else:
                self.__logger.error("at the moment the RadioPropa ray tracer in minimize mode can only handle simple ice models without a reflective bottom")

        else:
            launch_bundles = self.raytracer_iterative(self._n_reflections)

            launch_zeniths = []
            iSs = np.array(np.arange(0, len(self._rays), 1))

            for iS in iSs:
                launch_zeniths.append(hp.cartesian_to_spherical(*(self.get_launch_vector(iS)))[0])

            mask_lower = {i: (launch_zeniths>launch_bundles[i, 0]) for i in range(len(launch_bundles))} 
            mask_upper = {i: (launch_zeniths<launch_bundles[i, 1]) for i in range(len(launch_bundles))}   
        
            for i in range(len(launch_bundles)):
                mask = (mask_lower[i] & mask_upper[i])
                if mask.any():
                    delta_min = np.deg2rad(90)
                    final_iS = None
                    for iS in iSs[mask]: #index of rays in the bundle
                        vector = self.get_path_candidate(self._rays[iS])[-1] - self._X2 #position of the receive vector on the sphere around the channel
                        vector_zenith = hp.cartesian_to_spherical(vector[0],vector[1],vector[2])[0]
                        receive_zenith = hp.cartesian_to_spherical(*(self.get_receive_vector(iS)))[0]
                        delta = abs(vector_zenith - receive_zenith)
                        if delta < delta_min: #select the most normal ray on the sphere in the bundle
                            final_iS = iS 
                            delta_min = delta
                    rays_results.append(self._rays[final_iS])
                    results.append({'type' : self.get_solution_type(final_iS), 
                                    'reflection' : self._results[final_iS]['reflection'],
                                    'reflection_case' : self._results[final_iS]['reflection_case']})
            
            self._rays = rays_results
            self._results = results
        

        if(self.get_number_of_solutions() > self.get_number_of_raytracing_solutions()):
            self.__logger.error(f"{self.get_number_of_solutions()} were found but only {self.get_number_of_raytracing_solutions()} are allowed!")

    def get_path_candidate(self, candidate):
        """
        helper function that returns the 3D ray tracing path of a candidate

        Parameters
        ----------
        candidate: radiopropa.candidate

        Returns
        -------
        path: 2dim np.array of shape (n,3)
              x, y, z coordinates along second axis
        """
        path_x = np.array([x * (units.meter/radiopropa.meter) for x in candidate.getPathX()])
        path_y = np.array([y * (units.meter/radiopropa.meter) for y in candidate.getPathY()])
        path_z = np.array([z * (units.meter/radiopropa.meter) for z in candidate.getPathZ()])
        return np.stack([path_x, path_y, path_z], axis=1)
    
    def get_path(self, iS, n_points=None):
        """
        function that returns the 3D ray tracing path of solution iS

        Parameters
        ----------
        iS: int
            ray tracing solution
        n_points: int
                  number of points of path
                  if none, the original calculated path is returned

        Returns
        -------
        path: 2dim np.array of shape (n_points,3)
              x, y, z coordinates along second axis
        """
        n = self.get_number_of_solutions()
        if(iS >= n):
            self.__logger.error("solution number {:d} requested but only {:d} solutions exist".format(iS + 1, n))
            raise IndexError

        path = self.get_path_candidate(self._rays[iS])

        if n_points != None:
            path_x = path[:, 0]
            path_y = path[:, 1]
            path_z = path[:, 2]

            phi = hp.cartesian_to_spherical(*(self._X2 - self._X1))[1]
            path_r = path_x / np.cos(phi)

            interpol = interpolate.interp1d(path_r, path_z)
            new_path_r = np.linspace(path_r[0], path_r[-1], num=n_points)
            
            path_x = new_path_r * np.cos(phi)
            path_y = new_path_r * np.sin(phi)
            path_z = interpol(new_path_r)
            path = np.stack([path_x, path_y, path_z], axis=1)

        return path

    def get_solution_type(self, iS):
        """ 
        returns the type of the solution

        Parameters
        ----------
        iS: int
            choose for which solution to compute the solution type, 
            counting starts at zero

        Returns
        -------
        solution_type: int
            integer corresponding to the types in the dictionary solution_types
        """
        n = self.get_number_of_solutions()
        if(iS >= n):
            self.__logger.error("solution number {:d} requested but only {:d} solutions exist".format(iS + 1, n))
            raise IndexError

        pathz = self.get_path(iS)[:, 2]
        if (self._results[iS]['reflection'] != 0) or (self.get_reflection_angle(iS) != None):
            solution_type = solution_types_revert['reflected']
        elif(pathz[-1] < max(pathz)):
            solution_type = solution_types_revert['refracted']
        else:
            solution_type = solution_types_revert['direct']

        return solution_type
    
    def get_launch_vector_analytic(self, iS, ref_index_model ='southpole_2015'):
        """
        calculates the launch vector (in 3D) of solution iS (of the analytical ray tracer)

        Parameters
        ----------
        iS: int
            choose for which solution to compute the launch vector, 
            counting starts at zero
        ref_index_model:
            choose the ice model for the analytic ray tracer
            southpole_2015

        Returns
        -------
        launch_vector: np.array of shape (3,)
            the launch vector

        """
        ice = medium.get_ice_model(ref_index_model)
        ana_rays = ana.ray_tracing(ice)

        ana_rays.set_start_and_end_point(self._X1, self._X2)
        ana_rays.find_solutions()

        launch_vector = ana_rays.get_launch_vector(iS)

        return launch_vector/np.linalg.norm(launch_vector)

    def get_launch_vector(self, iS):
        """
        calculates the launch vector (in 3D) of solution iS

        Parameters
        ----------
        iS: int
            choose for which solution to compute the launch vector, 
            counting starts at zero

        Returns
        -------
        launch_vector: np.array of shape (3,)
            the launch vector

        """
        n = self.get_number_of_solutions()
        if(iS >= n):
            self.__logger.error("solution number {:d} requested but only {:d} solutions exist".format(iS + 1, n))
            raise IndexError

        launch_vector = np.array([self._rays[iS].getLaunchVector().x, 
                                  self._rays[iS].getLaunchVector().y, 
                                  self._rays[iS].getLaunchVector().z])
        return launch_vector/np.linalg.norm(launch_vector)

    def get_receive_vector(self, iS):
        """
        calculates the receive vector (in 3D) of solution iS

        Parameters
        ----------
        iS: int
            choose for which solution to compute the receive vector, 
            counting starts at zero

        Returns
        -------
        receive_vector: np.array of shape (3,)
            the receive vector

        """
        n = self.get_number_of_solutions()
        if(iS >= n):
            self.__logger.error("solution number {:d} requested but only {:d} solutions exist".format(iS + 1, n))
            raise IndexError

        receive_vector = np.array([self._rays[iS].getReceiveVector().x, 
                                  self._rays[iS].getReceiveVector().y, 
                                  self._rays[iS].getReceiveVector().z])
        return receive_vector/np.linalg.norm(receive_vector)

    def get_reflection_angle(self, iS):
        """
        calculates the angle of reflection at the surface (in case of a reflected ray)

        Parameters
        ----------
        iS: int
            choose for which solution to compute the reflection angle, 
            counting starts at zero

        Returns
        -------
        reflection_angle: 1dim np.array
            the reflection angle (for reflected rays) or None for direct and refracted rays
        """
        n = self.get_number_of_solutions()
        if(iS >= n):
            self.__logger.error("solution number {:d} requested but only {:d} solutions exist".format(iS + 1, n))
            raise IndexError

        reflection_angles = np.array([ra * (units.degree/radiopropa.deg) for ra in self._rays[iS].getReflectionAngles()])
        if len(reflection_angles) == 0: 
            return None
        else: 
            return np.squeeze(reflection_angles)

    def get_correction_path_length(self, iS):
        """
        calculates the correction of the path length of solution iS 
        due to the sphere around the channel

        Parameters
        ----------
        iS: int
            choose for which solution to compute the path length correction, 
            counting starts at zero

        Returns
        -------
        distance: float
            distance that should be added to the path length
        """
        n = self.get_number_of_solutions()
        if(iS >= n):
            self.__logger.error("solution number {:d} requested but only {:d} solutions exist".format(iS + 1, n))
            raise IndexError

        end_of_path = self.get_path_candidate(self._rays[iS])[-1] #position of the receive vector on the sphere around the channel in detector coordinates
        receive_vector = self.get_receive_vector(iS)
        
        vector = end_of_path - self._X2 #position of the receive vector on the sphere around the channel
        vector_zen,vector_az = hp.cartesian_to_spherical(vector[0], vector[1], vector[2])
        receive_zen,receive_az = hp.cartesian_to_spherical(receive_vector[0], receive_vector[1], receive_vector[2])

        path_correction_arrival_direction = abs(np.cos(receive_zen - vector_zen)) * self._sphere_sizes[-1]
        
        if abs(receive_az - vector_az) > np.deg2rad(90): 
            path_correction_overshoot = np.linalg.norm(vector[0: 2]) * abs(np.cos(receive_az - vector_az))
        else: 
            path_correction_overshoot = 0
        
        return path_correction_arrival_direction - path_correction_overshoot

    def get_correction_travel_time(self, iS):
        """
        calculates the correction of the travel time of solution iS 
        due to the sphere around the channel

        Parameters
        ----------
        iS: int
            choose for which solution to compute the travel time correction, 
            counting starts at zero

        Returns
        -------
        distance: float
            distance that should be added to the path length
        """
        n = self.get_number_of_solutions()
        if(iS >= n):
            self.__logger.error("solution number {:d} requested but only {:d} solutions exist".format(iS + 1, n))
            raise IndexError

        refrac_index = self._medium.get_index_of_refraction(self._X2)
        return self.get_correction_path_length(iS) / ((scipy.constants.c*units.meter/units.second)/refrac_index)


    def get_path_length(self, iS):
        """
        calculates the path length of solution iS

        Parameters
        ----------
        iS: int
            choose for which solution to compute the path length, 
            counting starts at zero

        Returns
        -------
        distance: float
            distance from X1 to X2 along the ray path
        """
        n = self.get_number_of_solutions()
        if(iS >= n):
            self.__logger.error("solution number {:d} requested but only {:d} solutions exist".format(iS + 1, n))
            raise IndexError

        path_length = self._rays[iS].getTrajectoryLength() * (units.meter/radiopropa.meter)
        if self.__used_method == 'iterator':
            path_length += self.get_correction_path_length(iS)
        return path_length

    def get_travel_time(self, iS):
        """
        calculates the travel time of solution iS

        Parameters
        ----------
        iS: int
            choose for which solution to compute the travel time, 
            counting starts at zero

        Returns
        -------
        time: float
            travel time
        """
        n = self.get_number_of_solutions()
        if(iS >= n):
            self.__logger.error("solution number {:d} requested but only {:d} solutions exist".format(iS + 1, n))
            raise IndexError

        travel_time = self._rays[iS].getPropagationTime() * (units.second/radiopropa.second)
        if self.__used_method == 'iterator':
            travel_time += self.get_correction_travel_time(iS)
        return travel_time


    def get_frequencies_for_attenuation(self, frequency, max_detector_freq):
        """
        helper function to get the frequencies for applying attenuation

        Parameters
        ----------
        frequency: array of float of dim (n,)
            frequencies of the signal
        max_detector_freq: float or None
            the maximum frequency of the final detector sampling
            (the simulation is internally run with a higher sampling rate, but the relevant part of the attenuation length
            calculation is the frequency interval visible by the detector, hence a finer calculation is more important)

        Returns
        -------
        freqs: array of float of dim (m,)
             the frequencies for which the attenuation is calculated
        """
        mask = frequency > 0
        nfreqs = min(self._n_frequencies_integration, np.sum(mask))
        freqs = np.linspace(frequency[mask].min(), frequency[mask].max(), nfreqs)
        if(nfreqs < np.sum(mask) and max_detector_freq is not None):
            mask2 = frequency <= max_detector_freq
            nfreqs2 = min(self._n_frequencies_integration, np.sum(mask2 & mask))
            freqs = np.linspace(frequency[mask2 & mask].min(), frequency[mask2 & mask].max(), nfreqs2)
            if(np.sum(~mask2)>1):
                freqs = np.append(freqs, np.linspace(frequency[~mask2].min(), frequency[~mask2].max(), nfreqs // 2))
        return freqs


    def get_attenuation(self, iS, frequency, max_detector_freq=None):
        """
        calculates the signal attenuation due to attenuation in the medium (ice)

        Parameters
        ----------
        iS: int
            choose for which solution to compute the attenuation, 
            counting starts at zero

        frequency: array of floats
            the frequencies for which the attenuation is calculated

        max_detector_freq: float or None
            the maximum frequency of the final detector sampling
            (the simulation is internally run with a higher sampling rate, but the relevant part of the attenuation length
            calculation is the frequency interval visible by the detector, hence a finer calculation is more important)

        Returns
        -------
        attenuation: array of floats
            the fraction of the signal that reaches the observer
            (only ice attenuation, the 1/R signal falloff not considered here)

        """
        n = self.get_number_of_solutions()
        if(iS >= n):
            self.__logger.error("solution number {:d} requested but only {:d} solutions exist".format(iS + 1, n))
            raise IndexError

        path = self.get_path(iS)

        mask = frequency > 0
        freqs = self.get_frequencies_for_attenuation(frequency, self._max_detector_frequency)
        integral = np.zeros(len(freqs))
        
        def dt(depth, freqs):
            ds = np.sqrt((path[:, 0][depth] - path[:, 0][depth+1])**2 + (path[:, 1][depth] - path[:, 1][depth+1])**2 + (path[:, 2][depth] - path[:, 2][depth+1])**2) # get step size
            return ds / attenuation_util.get_attenuation_length(path[:, 2][depth], freqs, self._attenuation_model)
        
        for z_position in range(len(path[:, 2]) - 1):
            integral += dt(z_position, freqs)
        
        att_func = interpolate.interp1d(freqs, integral)
        tmp = att_func(frequency[mask])
        attenuation = np.ones_like(frequency)
        tmp = np.exp(-1 * tmp)
        attenuation[mask] = tmp
        return attenuation

    def get_focusing(self, iS, dz=-1. * units.cm, limit=2.):
        """
        calculate the focusing effect in the medium
        
        Parameters
        ----------
        iS: int
            choose for which solution to compute the launch vector, counting
            starts at zero
        dz: float
            the infinitesimal change of the depth of the receiver, 1cm by default
        
        Returns
        -------
        focusing: a float
            gain of the signal at the receiver due to the focusing effect
        """
        recVec = self.get_receive_vector(iS)
        recVec = -1.0 * recVec
        recAng = np.arccos(recVec[2] / np.sqrt(recVec[0]**2 + recVec[1]**2 + recVec[2] **2))
        lauVec = self.get_launch_vector(iS)
        lauAng = np.arccos(lauVec[2] / np.sqrt(lauVec[0] ** 2 + lauVec[1] ** 2 + lauVec[2] ** 2))        
        distance = self.get_path_length(iS)
       
        vetPos = copy.copy(self._X1)
        recPos = copy.copy(self._X2)
        recPos1 = np.array([self._X2[0], self._X2[1], self._X2[2] + dz])
        if not hasattr(self, "_r1"):
            self._r1 = radiopropa_ray_tracing(self._medium, self._attenuation_model, logging.WARNING, self._n_frequencies_integration, self._n_reflections, config = self._config)
        self._r1.set_shower_axis(self._shower_axis)
        self._r1.set_start_and_end_point(vetPos, recPos1)
        self._r1.find_solutions()
        if iS < self._r1.get_number_of_solutions():
            lauVec1 = self._r1.get_launch_vector(iS)
            lauAng1 = np.arccos(lauVec1[2] / np.sqrt(lauVec1[0] ** 2 + lauVec1[1] ** 2 + lauVec1[2] ** 2))
            focusing = np.sqrt(distance / np.sin(recAng) * np.abs((lauAng1 - lauAng) / (recPos1[2] - recPos[2])))
            if(self.get_solution_type(iS) != self._r1.get_solution_type(iS)):
                self.__logger.error("solution types are not the same")
        else:
            focusing = 1.0
            self.__logger.info("too few ray tracing solutions, setting focusing factor to 1")
        self.__logger.debug(f'amplification due to focusing of solution {iS:d} = {focusing:.3f}')
        if(focusing > limit):
            self.__logger.info(f"amplification due to focusing is {focusing:.1f}x -> limiting amplification factor to {limit:.1f}x")
            focusing = limit

        # now also correct for differences in refractive index between emitter and receiver position

        n1 = self._medium.get_index_of_refraction(self._X1)  # emitter
        n2 = self._medium.get_index_of_refraction(self._X2)  # receiver
        return focusing * (n1 / n2) ** 0.5
        
    def apply_propagation_effects(self, efield, i_solution):
        """
        Apply propagation effects to the electric field
        Note that the 1/r weakening of the electric field is already accounted for in the signal generation

        Parameters
        ----------
        efield: ElectricField object
            The electric field that the effects should be applied to
        i_solution: int
            Index of the raytracing solution the propagation effects should be based on

        Returns
        -------------
        efield: ElectricField object
            The modified ElectricField object
        """

        s_rate = efield.get_sampling_rate()
        spec = efield.get_frequency_spectrum()

        ## aply attenuation
        apply_attenuation = self._config['propagation']['attenuate_ice']
        if apply_attenuation:
            if self._max_detector_frequency is None:
                max_freq = np.max(efield.get_frequencies())
            else:
                max_freq = self._max_detector_frequency
            attenuation = self.get_attenuation(i_solution, efield.get_frequencies(), max_freq)
            spec *= attenuation

        
        ## apply reflections
        zenith_reflections = np.atleast_1d(self.get_reflection_angle(i_solution))
        for zenith_reflection in zenith_reflections:
            if (zenith_reflection is None):
                continue
            r_theta = NuRadioReco.utilities.geometryUtilities.get_fresnel_r_p(zenith_reflection, 
                n_2=self._medium.get_index_of_refraction(np.array([self._X2[0], self._X2[1], +1 * units.cm])), 
                n_1=self._medium.get_index_of_refraction(np.array([self._X2[0], self._X2[1], -1 * units.cm])))
            r_phi = NuRadioReco.utilities.geometryUtilities.get_fresnel_r_s(zenith_reflection, 
                n_2=self._medium.get_index_of_refraction(np.array([self._X2[0], self._X2[1], +1 * units.cm])),
                n_1=self._medium.get_index_of_refraction(np.array([self._X2[0], self._X2[1], -1 * units.cm])))
            efield[efp.reflection_coefficient_theta] = r_theta
            efield[efp.reflection_coefficient_phi] = r_phi

            spec[1] *= r_theta
            spec[2] *= r_phi
            self.__logger.debug(
                "ray hits the surface at an angle {:.2f}deg -> reflection coefficient is r_theta = {:.2f}, r_phi = {:.2f}".format(
                    zenith_reflection / units.deg, r_theta, r_phi))

        i_reflections = self.get_results()[i_solution]['reflection']
        if (i_reflections > 0):  # take into account possible bottom reflections
            # each reflection lowers the amplitude by the reflection coefficient and introduces a phase shift
            reflection_coefficient = self._medium.reflection_coefficient ** i_reflections
            phase_shift = (i_reflections * self._medium.reflection_phase_shift) % (2 * np.pi)
            # we assume that both efield components are equally affected
            spec[1] *= reflection_coefficient * np.exp(1j * phase_shift)
            spec[2] *= reflection_coefficient * np.exp(1j * phase_shift)
            self.__logger.debug(
                f"ray is reflecting {i_reflections:d} times at the bottom -> reducing the signal by a factor of {reflection_coefficient:.2f}")
        
        ## apply focussing effect
        if self._config['propagation']['focusing']:
            focusing = self.get_focusing(i_solution, limit=float(self._config['propagation']['focusing_limit']))
            spec[1:] *= focusing

        # apply the birefringence effect
        if self._config['propagation']['birefringence']:
            launch_v = self.get_launch_vector(i_solution)
            spec = self.raytracer_birefringence(launch_v, spec, s_rate)

        efield.set_frequency_spectrum(spec, efield.get_sampling_rate())
        return efield

    def get_output_parameters(self):
        """
        Returns a list with information about parameters to include in the output data structure that are specific
        to this raytracer

        ! be sure that the first entry is specific to your raytracer !

        Returns
        -------
        list with entries of form [{'name': str, 'ndim': int}]
            ! be sure that the first entry is specific to your raytracer !
            'name': Name of the new parameter to include in the data structure
            'ndim': Dimension of the data structure for the parameter
        """
        return [
            {'name': 'sphere_sizes','ndim':len(self._sphere_sizes)},
            {'name': 'launch_vector', 'ndim': 3},
            {'name': 'focusing_factor', 'ndim': 1},
            {'name': 'ray_tracing_reflection', 'ndim': 1},
            {'name': 'ray_tracing_reflection_case', 'ndim': 1},
            {'name': 'ray_tracing_solution_type', 'ndim': 1}
        ]

    def get_raytracing_output(self, i_solution):
        """
        Write parameters that are specific to this raytracer into the output data.

        Parameters
        ----------
        i_solution: int
            The index of the raytracing solution

        Returns
        -------
        dictionary with the keys matching the parameter names specified in get_output_parameters and the values being
        the results from the raytracing
        """
        if self._config['propagation']['focusing']:    
            focusing = self.get_focusing(i_solution, limit=float(self._config['propagation']['focusing_limit']))
        else: 
            focusing = 1
        output_dict = {
            'sphere_sizes': self._sphere_sizes,
            'launch_vector': self.get_launch_vector(i_solution),
            'focusing_factor': focusing,
            'ray_tracing_reflection': self.get_results()[i_solution]['reflection'],
            'ray_tracing_reflection_case': self.get_results()[i_solution]['reflection_case'],
            'ray_tracing_solution_type': self.get_solution_type(i_solution)            
        }
        return output_dict

    def set_config(self, config):
        """
        Function to change the configuration file used by the raytracer

        Parameters
        ----------
        config: dict
            The new configuration settings
        """
        if config == None:
            config = dict()
            config['propagation'] = dict(
                attenuate_ice = True,
                focusing_limit = 2,
                focusing = False,
                birefringence = False,
                radiopropa = dict(
                    mode = 'iterative',
                    iter_steps_channel = [25., 2., .5], #unit is meter
                    iter_steps_zenith = [.5, .05, .005], #unit is degree
                    auto_step_size = False,
                    max_traj_length = 10000) #unit is meter
            )
            config['speedup'] = dict(
                delta_C_cut = 40 * units.degree
            )
        super().set_config(config)

        self._cut_viewing_angle = self._config['speedup']['delta_C_cut'] * units.radian
        self._max_traj_length = self._config['propagation']['radiopropa']['max_traj_length'] * units.meter
        self.set_iterative_sphere_sizes(np.array(self._config['propagation']['radiopropa']['iter_steps_channel']) * units.meter)
        self._auto_step = self._config['propagation']['radiopropa']['auto_step_size']
<<<<<<< HEAD
        #self.activate_auto_step_size(np.array(self._config['propagation']['radiopropa']['iter_steps_zenith']) * units.degree)
=======
>>>>>>> 9d9d951d
        self.set_iterative_step_sizes(np.array(self._config['propagation']['radiopropa']['iter_steps_zenith']) * units.degree)

    ## helper functions
    def delta_theta_direct(self, dz):
        v = (self._X2 - self._X1)
        u = copy.deepcopy(v)
        u[2] = 0
        rho = np.linalg.norm(u)
        return dz * rho / ((self._X1[2] - self._X2[2])**2 + rho**2) * units.radian

    def delta_theta_bottom(self, dz, z_refl):
        v = (self._X2 - self._X1)
        u = copy.deepcopy(v)
        u[2] = 0
        rho = np.linalg.norm(u)
        return dz * rho / ((self._X1[2] + self._X2[2] - 2*z_refl)**2 + rho**2) * units.radian

    def delta_theta_reflective(self, dz, n_bottom_reflections):
        v = (self._X2 - self._X1)
        u = copy.deepcopy(v)
        u[2] = 0
        rho = np.linalg.norm(u)
        ice_thickness = self._medium.z_air_boundary - self._medium.z_bottom
        if n_bottom_reflections > 0:
            if self.medium.reflection is None:
                self.__logger.error("a solution for {:d} reflection(s) off the bottom reflective layer is requested,"
                                    +"but ice model does not specify a reflective layer".format(n_bottom_reflections))
                raise AttributeError("a solution for {:d} reflection(s) off the bottom reflective layer is requested,"
                                    +"but ice model does not specify a reflective layer".format(n_bottom_reflections))
            else:
                ice_thickness = self._medium.z_air_boundary - self._medium.reflection
        return -dz * rho / ((self._X1[2] + self._X2[2] + 2*n_bottom_reflections*ice_thickness)**2 + rho**2) * units.radian<|MERGE_RESOLUTION|>--- conflicted
+++ resolved
@@ -1289,10 +1289,6 @@
         self._max_traj_length = self._config['propagation']['radiopropa']['max_traj_length'] * units.meter
         self.set_iterative_sphere_sizes(np.array(self._config['propagation']['radiopropa']['iter_steps_channel']) * units.meter)
         self._auto_step = self._config['propagation']['radiopropa']['auto_step_size']
-<<<<<<< HEAD
-        #self.activate_auto_step_size(np.array(self._config['propagation']['radiopropa']['iter_steps_zenith']) * units.degree)
-=======
->>>>>>> 9d9d951d
         self.set_iterative_step_sizes(np.array(self._config['propagation']['radiopropa']['iter_steps_zenith']) * units.degree)
 
     ## helper functions
