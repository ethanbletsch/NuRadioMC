from __future__ import absolute_import, division, print_function
import numpy as np
import copy
from scipy import optimize, integrate, interpolate
import scipy.constants
from operator import itemgetter
import NuRadioReco.utilities.geometryUtilities
try:
    from functools import lru_cache
except ImportError:
    from backports.functools_lru_cache import lru_cache

from NuRadioReco.utilities import units
from NuRadioMC.utilities import attenuation as attenuation_util
from NuRadioReco.framework.parameters import electricFieldParameters as efp

import logging
logging.basicConfig()

# check if CPP implementation is available
cpp_available = False

try:
    from NuRadioMC.SignalProp.CPPAnalyticRayTracing import wrapper
    cpp_available = True
    print("using CPP version of ray tracer")
except:
    print("trying to compile the CPP extension on-the-fly")
    try:
        import subprocess
        import os
        subprocess.call(os.path.join(os.path.dirname(os.path.abspath(__file__)),
                                 "install.sh"))
        from NuRadioMC.SignalProp.CPPAnalyticRayTracing import wrapper
        cpp_available = True
        print("compilation was sucessful, using CPP version of ray tracer")
    except:
        print("compilation was not sucessful, using python version of ray tracer")
        cpp_available = False

"""
analytic ray tracing solution
"""
speed_of_light = scipy.constants.c * units.m / units.s

solution_types = {1: 'direct',
                  2: 'refracted',
                  3: 'reflected'}


@lru_cache(maxsize=32)
def get_z_deep(ice_params):
    """
    Calculates the z_deep needed for integral along the homogeneous ice
    to know the path length or the times. We obtain the depth for which
    the index of refraction is 0.035% away of that of deep ice. This
    calculation assumes a monotonically increasing index of refraction
    with negative depth.
    """
    n_ice, z_0, delta_n = ice_params

    def diff_n_ice(z):

        rel_diff = 2e-5
        return delta_n * np.exp(z / z_0) / n_ice - rel_diff

    res = optimize.root(diff_n_ice, -100 * units.m).x[0]
    return res


class ray_tracing_2D():

    def __init__(self, medium, attenuation_model="SP1",
                 log_level=logging.WARNING,
                 n_frequencies_integration=25,
                 use_optimized_start_values=False):
        """
        initialize 2D analytic ray tracing class

        Parameters
        ----------
        medium: NuRadioMC.utilities.medium class
            details of the medium
        attenuation_model: string
            specifies which attenuation model to use (default 'SP1')
        log_level: logging.loglevel object
            controls verbosity (default WARNING)
        n_frequencies_integration: int
            specifies for how many frequencies the signal attenuation is being calculated
        use_optimized_start_value: bool
            if True, the initial C_0 paramter (launch angle) is set to the ray that skims the surface
            (default: False)

        """
        self.medium = medium
        if(not hasattr(self.medium, "reflection")):
            self.medium.reflection = None

        self.attenuation_model = attenuation_model
        if(not self.attenuation_model in attenuation_util.model_to_int):
            raise NotImplementedError("attenuation model {} is not implemented".format(self.attenuation_model))
        self.attenuation_model_int = attenuation_util.model_to_int[self.attenuation_model]
        self.__b = 2 * self.medium.n_ice
        self.__logger = logging.getLogger('ray_tracing_2D')
        self.__logger.setLevel(log_level)
        self.__n_frequencies_integration = n_frequencies_integration
        self.__use_optimized_start_values = use_optimized_start_values

    def n(self, z):
        """
        refractive index as a function of depth
        """
        res = self.medium.n_ice - self.medium.delta_n * np.exp(z / self.medium.z_0)
    #     if(type(z) is float):
    #         if(z > 0):
    #             return 1.
    #         else:
    #             return res
    #     else:
    #         res[z > 0] = 1.
        return res

    def get_gamma(self, z):
        """
        transforms z coordinate into gamma
        """
        return self.medium.delta_n * np.exp(z / self.medium.z_0)

    def get_turning_point(self, c):
        """
        calculate the turning point, i.e. the maximum of the ray tracing path;
        parameter is c = self.medium.n_ice ** 2 - C_0 ** -2

        This is either the point of reflection off the ice surface
        or the point where the saddle point of the ray (transition from upward to downward going)

        Technically, the turning point is set to z=0 if the saddle point is above the surface.

        Parameters
        ----------
        c: float
            related to C_0 parameter via c = self.medium.n_ice ** 2 - C_0 ** -2

        Returns
        ----------
        typle (gamma, z coordinate of turning point)
        """
        gamma2 = self.__b * 0.5 - (0.25 * self.__b ** 2 - c) ** 0.5  # first solution discarded
        z2 = np.log(gamma2 / self.medium.delta_n) * self.medium.z_0

        if(z2 > 0):
            z2 = 0  # a reflection is just a turning point at z = 0, i.e. cases 2) and 3) are the same
            gamma2 = self.get_gamma(z2)

        return gamma2, z2

    def get_y_turn(self, C_0, x1):
        """
        calculates the y-coordinate of the turning point. This is either the point of reflection off the ice surface
        or the point where the saddle point of the ray (transition from upward to downward going)

        Parameters
        ----------
        C_0: float
            C_0 parameter of function
        x1: typle
            (y, z) start position of ray
        """
        c = self.medium.n_ice ** 2 - C_0 ** -2
        gamma_turn, z_turn = self.get_turning_point(c)
        C_1 = x1[0] - self.get_y_with_z_mirror(x1[1], C_0)
        y_turn = self.get_y(gamma_turn, C_0, C_1)
        return y_turn

    def get_C_1(self, x1, C_0):
        """
        calculates constant C_1 for a given C_0 and start point x1
        """
        return x1[0] - self.get_y_with_z_mirror(x1[1], C_0)

    def get_c(self, C_0):
        return self.medium.n_ice ** 2 - C_0 ** -2

    def get_C0_from_log(self, logC0):
        """
        transforms the fit parameter C_0 so that the likelihood looks better
        """
        return np.exp(logC0) + 1. / self.medium.n_ice

    def get_y(self, gamma, C_0, C_1):
        """
        analytic form of the ray tracing part given an exponential index of refraction profile

        Parameters
        -------
        gamma: (float or array)
            gamma is a function of the depth z
        C_0: (float)
            first parameter
        C_1: (float)
            second parameter
        """
        c = self.medium.n_ice ** 2 - C_0 ** -2
        # we take the absolute number here but we only evaluate the equation for
        # positive outcome. This is to prevent rounding errors making the root
        # negative
        root = np.abs(gamma ** 2 - gamma * self.__b + c)
        logargument = gamma / (2 * c ** 0.5 * (root) ** 0.5 - self.__b * gamma + 2 * c)
        if(np.sum(logargument <= 0)):
            self.__logger.debug('log = {}'.format(logargument))
        result = self.medium.z_0 * (self.medium.n_ice ** 2 * C_0 ** 2 - 1) ** -0.5 * np.log(logargument) + C_1
        return result

    def get_y_diff(self, z_raw, C_0):
        """
        derivative dy(z)/dz
        """
        z = self.get_z_unmirrored(z_raw, C_0)
        c = self.medium.n_ice ** 2 - C_0 ** -2
        B = (0.2e1 * np.sqrt(c) * np.sqrt(-self.__b * self.medium.delta_n * np.exp(z / self.medium.z_0) + self.medium.delta_n **
                                          2 * np.exp(0.2e1 * z / self.medium.z_0) + c) - self.__b * self.medium.delta_n * np.exp(z / self.medium.z_0) + 0.2e1 * c)
        D = self.medium.n_ice ** 2 * C_0 ** 2 - 1
        E1 = -self.__b * self.medium.delta_n * np.exp(z / self.medium.z_0)
        E2 = self.medium.delta_n ** 2 * np.exp(0.2e1 * z / self.medium.z_0)
        E = (E1 + E2 + c)
        res = (-np.sqrt(c) * np.exp(z / self.medium.z_0) * self.__b * self.medium.delta_n + 0.2e1 * np.sqrt(-self.__b * self.medium.delta_n * np.exp(z /
                                                                                                                                                     self.medium.z_0) + self.medium.delta_n ** 2 * np.exp(0.2e1 * z / self.medium.z_0) + c) * c + 0.2e1 * c ** 1.5) / B * E ** -0.5 * (D ** (-0.5))

        if(z != z_raw):
            res *= -1
        return res

    def get_y_with_z_mirror(self, z, C_0, C_1=0):
        """
        analytic form of the ray tracing part given an exponential index of refraction profile

        this function automatically mirrors z values that are above the turning point,
        so that this function is defined for all z

        Parameters
        -------
        z: (float or array)
            depth z
        C_0: (float)
            first parameter
        C_1: (float)
            second parameter
        """
        c = self.medium.n_ice ** 2 - C_0 ** -2
        gamma_turn, z_turn = self.get_turning_point(c)
        y_turn = self.get_y(gamma_turn, C_0, C_1)
        if(not hasattr(z, '__len__')):
            if(z < z_turn):
                gamma = self.get_gamma(z)
                return self.get_y(gamma, C_0, C_1)
            else:
                gamma = self.get_gamma(2 * z_turn - z)
                return 2 * y_turn - self.get_y(gamma, C_0, C_1)
        else:
            mask = z < z_turn
            res = np.zeros_like(z)
            zs = np.zeros_like(z)
            gamma = self.get_gamma(z[mask])
            zs[mask] = z[mask]
            res[mask] = self.get_y(gamma, C_0, C_1)
            gamma = self.get_gamma(2 * z_turn - z[~mask])
            res[~mask] = 2 * y_turn - self.get_y(gamma, C_0, C_1)
            zs[~mask] = 2 * z_turn - z[~mask]

            self.__logger.debug('turning points for C_0 = {:.2f}, b= {:.2f}, gamma = {:.4f}, z = {:.1f}, y_turn = {:.0f}'.format(
                C_0, self.__b, gamma_turn, z_turn, y_turn))
            return res, zs

    def get_z_mirrored(self, x1, x2, C_0):
        """
        calculates the mirrored x2 position so that y(z) can be used as a continuous function
        """
        c = self.medium.n_ice ** 2 - C_0 ** -2
        C_1 = x1[0] - self.get_y_with_z_mirror(x1[1], C_0)
        gamma_turn, z_turn = self.get_turning_point(c)
        y_turn = self.get_y(gamma_turn, C_0, C_1)
        zstart = x1[1]
        zstop = x2[1]
        if(y_turn < x2[0]):
            zstop = zstart + np.abs(z_turn - x1[1]) + np.abs(z_turn - x2[1])
        x2_mirrored = [x2[0], zstop]
        return x2_mirrored

    def get_z_unmirrored(self, z, C_0):
        """
        calculates the unmirrored z position
        """
        c = self.medium.n_ice ** 2 - C_0 ** -2
        gamma_turn, z_turn = self.get_turning_point(c)
        z_unmirrored = z
        if(z > z_turn):
            z_unmirrored = 2 * z_turn - z
        return z_unmirrored

    def ds(self, t, C_0):
        """
        helper to calculate line integral
        """
        return (self.get_y_diff(t, C_0) ** 2 + 1) ** 0.5

    def get_path_length(self, x1, x2, C_0, reflection=0, reflection_case=1):
        tmp = 0
        for iS, segment in enumerate(self.get_path_segments(x1, x2, C_0, reflection, reflection_case)):
            if(iS == 0 and reflection_case == 2):  # we can only integrate upward going rays, so if the ray starts downwardgoing, we need to mirror
                x11, x1, x22, x2, C_0, C_1 = segment
                x1t = copy.copy(x11)
                x2t = copy.copy(x2)
                x1t[1] = x2[1]
                x2t[1] = x11[1]
                x2 = x2t
                x1 = x1t
            else:
                x11, x1, x22, x2, C_0, C_1 = segment
            x2_mirrored = self.get_z_mirrored(x1, x2, C_0)
            gamma_turn, z_turn = self.get_turning_point(self.medium.n_ice ** 2 - C_0 ** -2)
            points = None
            if(x1[1] < z_turn and z_turn < x2_mirrored[1]):
                points = [z_turn]
            path_length = integrate.quad(self.ds, x1[1], x2_mirrored[1], args=(C_0), points=points, epsabs=1e-4, epsrel=1.49e-08, limit=50)
            self.__logger.info("calculating path length ({}) from ({:.0f}, {:.0f}) to ({:.2f}, {:.2f}) = ({:.2f}, {:.2f}) = {:.2f} m".format(solution_types[self.determine_solution_type(x1, x2, C_0)], x1[0], x1[1], x2[0], x2[1],
                                                                                                                                        x2_mirrored[0],
                                                                                                                                        x2_mirrored[1],
                                                                                                                                        path_length[0] / units.m))
            tmp += path_length[0]
        return tmp

    def get_path_length_analytic(self, x1, x2, C_0, reflection=0, reflection_case=1):
        """
        analytic solution to calculate the distance along the path. This code is based on the analytic solution found
        by Ben Hokanson-Fasing and the pyrex implementation.
        """

        tmp = 0
        for iS, segment in enumerate(self.get_path_segments(x1, x2, C_0, reflection, reflection_case)):
            if(iS == 0 and reflection_case == 2):  # we can only integrate upward going rays, so if the ray starts downwardgoing, we need to mirror
                x11, x1, x22, x2, C_0, C_1 = segment
                x1t = copy.copy(x11)
                x2t = copy.copy(x2)
                x1t[1] = x2[1]
                x2t[1] = x11[1]
                x2 = x2t
                x1 = x1t
            else:
                x11, x1, x22, x2, C_0, C_1 = segment

            solution_type = self.determine_solution_type(x1, x2, C_0)

            z_deep = get_z_deep((self.medium.n_ice, self.medium.z_0, self.medium.delta_n))
            launch_angle = self.get_launch_angle(x1, C_0)
            beta = self.n(x1[1]) * np.sin(launch_angle)
            alpha = self.medium.n_ice ** 2 - beta ** 2
    #         print("launchangle {:.1f} beta {:.2g} alpha {:.2g}, n(z1) = {:.2g} n(z2) = {:.2g}".format(launch_angle/units.deg, beta, alpha, self.n(x1[1]), self.n(x2[1])))

            def l1(z):
                gamma = self.n(z) ** 2 - beta ** 2
                gamma = np.where(gamma < 0, 0, gamma)
                return self.medium.n_ice * self.n(z) - beta ** 2 - (alpha * gamma) ** 0.5

            def l2(z):
                gamma = self.n(z) ** 2 - beta ** 2
                gamma = np.where(gamma < 0, 0, gamma)
                return self.n(z) + gamma ** 0.5

            def get_s(z, deep=False):
                if(deep):
                    return self.medium.n_ice * z / alpha ** 0.5
                else:
                    #                 print(z, self.n(z), beta)
                    #                 print(alpha**0.5, l1(z), l2(z))

                    path_length = self.medium.n_ice / alpha ** 0.5 * (-z + np.log(l1(z)) * self.medium.z_0) + np.log(l2(z)) * self.medium.z_0
                    if (np.abs(path_length) == np.inf or path_length == np.nan):
                        path_length = None
                        raise ArithmeticError(f"analytic calculation travel time failed for x1 = {x1}, x2 = {x2} and C0 = {C_0:.4f}")

                    return path_length

            def get_path_direct(z1, z2):
                int1 = get_s(z1, z1 < z_deep)
                int2 = get_s(z2, z2 < z_deep)
                if (int1 == None or int2 == None):
                    return None
    #             print('analytic {:.4g} ({:.0f} - {:.0f}={:.4g}, {:.4g})'.format(
    #                 int2 - int1, get_s(x2[1]), x1[1], x2[1], get_s(x1[1])))
                if (z1 < z_deep) == (z2 < z_deep):
                    # z0 and z1 on same side of z_deep
                    return int2 - int1
                else:
                    try:
                        int_diff = get_s(z_deep, deep=True) - get_s(z_deep, deep=False)
                    except:
                        return None
                    if z1 < z2:
                        # z0 below z_deep, z1 above z_deep
                        return int2 - int1 + int_diff
                    else:
                        # print("path:", int2 - int1 - int_diff)
                        # z0 above z_deep, z1 below z_deep
                        return int2 - int1 - int_diff

            if(solution_type == 1):
                tmp += get_path_direct(x1[1], x2[1])
            else:
                if(solution_type == 3):
                    z_turn = 0
                else:
                    gamma_turn, z_turn = self.get_turning_point(self.medium.n_ice ** 2 - C_0 ** -2)
    #             print('solution type {:d}, zturn = {:.1f}'.format(solution_type, z_turn))
                try:
                    tmp += get_path_direct(x1[1], z_turn) + get_path_direct(x2[1], z_turn)
                except:
                    tmp += None

        return tmp

    def get_travel_time(self, x1, x2, C_0, reflection=0, reflection_case=1):
        tmp = 0
        for iS, segment in enumerate(self.get_path_segments(x1, x2, C_0, reflection, reflection_case)):
            if(iS == 0 and reflection_case == 2):  # we can only integrate upward going rays, so if the ray starts downwardgoing, we need to mirror
                x11, x1, x22, x2, C_0, C_1 = segment
                x1t = copy.copy(x11)
                x2t = copy.copy(x2)
                x1t[1] = x2[1]
                x2t[1] = x11[1]
                x2 = x2t
                x1 = x1t
            else:
                x11, x1, x22, x2, C_0, C_1 = segment

            x2_mirrored = self.get_z_mirrored(x1, x2, C_0)

            def dt(t, C_0):
                z = self.get_z_unmirrored(t, C_0)
                return self.ds(t, C_0) / speed_of_light * self.n(z)

            gamma_turn, z_turn = self.get_turning_point(self.medium.n_ice ** 2 - C_0 ** -2)
            points = None
            if(x1[1] < z_turn and z_turn < x2_mirrored[1]):
                points = [z_turn]
            travel_time = integrate.quad(dt, x1[1], x2_mirrored[1], args=(C_0), points=points, epsabs=1e-10, epsrel=1.49e-08, limit=500)
            self.__logger.info("calculating travel time from ({:.0f}, {:.0f}) to ({:.0f}, {:.0f}) = ({:.0f}, {:.0f}) = {:.2f} ns".format(
                x1[0], x1[1], x2[0], x2[1], x2_mirrored[0], x2_mirrored[1], travel_time[0] / units.ns))
            tmp += travel_time[0]
        return tmp

    def get_travel_time_analytic(self, x1, x2, C_0, reflection=0, reflection_case=1):
        """
        analytic solution to calculate the time of flight. This code is based on the analytic solution found
        by Ben Hokanson-Fasing and the pyrex implementation.
        """

        tmp = 0
        for iS, segment in enumerate(self.get_path_segments(x1, x2, C_0, reflection, reflection_case)):
            if(iS == 0 and reflection_case == 2):  # we can only integrate upward going rays, so if the ray starts downwardgoing, we need to mirror
                x11, x1, x22, x2, C_0, C_1 = segment
                x1t = copy.copy(x11)
                x2t = copy.copy(x2)
                x1t[1] = x2[1]
                x2t[1] = x11[1]
                x2 = x2t
                x1 = x1t
            else:
                x11, x1, x22, x2, C_0, C_1 = segment

            solution_type = self.determine_solution_type(x1, x2, C_0)

            z_deep = get_z_deep((self.medium.n_ice, self.medium.z_0, self.medium.delta_n))
            launch_angle = self.get_launch_angle(x1, C_0)
            beta = self.n(x1[1]) * np.sin(launch_angle)
            alpha = self.medium.n_ice ** 2 - beta ** 2
    #         print("launchangle {:.1f} beta {:.2g} alpha {:.2g}, n(z1) = {:.2g} n(z2) = {:.2g}".format(launch_angle/units.deg, beta, alpha, self.n(x1[1]), self.n(x2[1])))

            def l1(z):
                gamma = self.n(z) ** 2 - beta ** 2
                gamma = np.where(gamma < 0, 0, gamma)
                return self.medium.n_ice * self.n(z) - beta ** 2 - (alpha * gamma) ** 0.5

            def l2(z):
                gamma = self.n(z) ** 2 - beta ** 2
                gamma = np.where(gamma < 0, 0, gamma)
                return self.n(z) + gamma ** 0.5

            def get_s(z, deep=False):
                if(deep):
                    return self.medium.n_ice * (self.n(z) + self.medium.n_ice * (z / self.medium.z_0 - 1)) / (np.sqrt(alpha) / self.medium.z_0 * speed_of_light)
                else:
                    gamma = self.n(z) ** 2 - beta ** 2
                    gamma = np.where(gamma < 0, 0, gamma)
                    log_1 = l1(z)
                    log_2 = l2(z)
                    s = (((np.sqrt(gamma) + self.medium.n_ice * np.log(log_2) +
                              self.medium.n_ice ** 2 * np.log(log_1) / np.sqrt(alpha)) * self.medium.z_0) -
                            z * self.medium.n_ice ** 2 / np.sqrt(alpha)) / speed_of_light
                    if (np.abs(s) == np.inf or s == np.nan):
                        raise ArithmeticError(f"analytic calculation travel time failed for x1 = {x1}, x2 = {x2} and C0 = {C_0:.4f}")
                        s = None

                    return s

            def get_ToF_direct(z1, z2):
                int1 = get_s(z1, z1 < z_deep)
                int2 = get_s(z2, z2 < z_deep)
                if (int1 == None or int2 == None):
                    return None
    #             print('analytic {:.4g} ({:.0f} - {:.0f}={:.4g}, {:.4g})'.format(
    #                 int2 - int1, get_s(x2[1]), x1[1], x2[1], get_s(x1[1])))
                if (z1 < z_deep) == (z2 < z_deep):
                    # z0 and z1 on same side of z_deep
                    return int2 - int1
                else:
                    try:
                        int_diff = get_s(z_deep, deep=True) - get_s(z_deep, deep=False)
                    except:
                        return None
                    if z1 < z2:
                        # z0 below z_deep, z1 above z_deep
                        return int2 - int1 + int_diff
                    else:
                        # z0 above z_deep, z1 below z_deep
                        return int2 - int1 - int_diff

            if(solution_type == 1):
                ttmp = get_ToF_direct(x1[1], x2[1])
                tmp += ttmp
                self.__logger.info("calculating travel time from ({:.0f}, {:.0f}) to ({:.0f}, {:.0f}) = {:.2f} ns".format(
                    x1[0], x1[1], x2[0], x2[1], ttmp / units.ns))
            else:
                if(solution_type == 3):
                    z_turn = 0
                else:
                    gamma_turn, z_turn = self.get_turning_point(self.medium.n_ice ** 2 - C_0 ** -2)
    #             print('solution type {:d}, zturn = {:.1f}'.format(solution_type, z_turn))
                try:
                    ttmp = get_ToF_direct(x1[1], z_turn) + get_ToF_direct(x2[1], z_turn)
                    tmp += ttmp
                    self.__logger.info("calculating travel time from ({:.0f}, {:.0f}) to ({:.0f}, {:.0f}) = {:.2f} ns".format(
                        x1[0], x1[1], x2[0], x2[1], ttmp / units.ns))
                except:
                    tmp += None
        return tmp

    def __get_frequencies_for_attenuation(self, frequency, max_detector_freq):
            mask = frequency > 0
            nfreqs = min(self.__n_frequencies_integration, np.sum(mask))
            freqs = np.linspace(frequency[mask].min(), frequency[mask].max(), nfreqs)
            if(nfreqs < np.sum(mask) and max_detector_freq is not None):
                mask2 = frequency <= max_detector_freq
                nfreqs2 = min(self.__n_frequencies_integration, np.sum(mask2 & mask))
                freqs = np.linspace(frequency[mask2 & mask].min(), frequency[mask2 & mask].max(), nfreqs2)
                if(np.sum(~mask2) > 1):
                    freqs = np.append(freqs, np.linspace(frequency[~mask2].min(), frequency[~mask2].max(), nfreqs // 2))
            self.__logger.debug(f"calculating attenuation for frequencies {freqs}")
            return freqs

    def get_attenuation_along_path(self, x1, x2, C_0, frequency, max_detector_freq, reflection=0, reflection_case=1):
        tmp_attenuation = None
        output = f"calculating attenuation for n_ref = {int(reflection):d}: "
        for iS, segment in enumerate(self.get_path_segments(x1, x2, C_0, reflection, reflection_case)):
            if(iS == 0 and reflection_case == 2):  # we can only integrate upward going rays, so if the ray starts downwardgoing, we need to mirror
                x11, x1, x22, x2, C_0, C_1 = segment
                x1t = copy.copy(x11)
                x2t = copy.copy(x2)
                x1t[1] = x2[1]
                x2t[1] = x11[1]
                x2 = x2t
                x1 = x1t
            else:
                x11, x1, x22, x2, C_0, C_1 = segment

            if(cpp_available):
                mask = frequency > 0
                freqs = self.__get_frequencies_for_attenuation(frequency, max_detector_freq)
                tmp = np.zeros_like(freqs)
                for i, f in enumerate(freqs):
                    tmp[i] = wrapper.get_attenuation_along_path(
                        x1, x2, C_0, f, self.medium.n_ice, self.medium.delta_n, self.medium.z_0, self.attenuation_model_int)
                self.__logger.debug(tmp)
                attenuation = np.ones_like(frequency)
                attenuation[mask] = np.interp(frequency[mask], freqs, tmp)
            else:

                x2_mirrored = self.get_z_mirrored(x1, x2, C_0)

                def dt(t, C_0, frequency):
                    z = self.get_z_unmirrored(t, C_0)
                    return self.ds(t, C_0) / attenuation_util.get_attenuation_length(z, frequency, self.attenuation_model)

                # to speed up things we only calculate the attenuation for a few frequencies
                # and interpolate linearly between them
                mask = frequency > 0
                freqs = self.__get_frequencies_for_attenuation(frequency, max_detector_freq)
                gamma_turn, z_turn = self.get_turning_point(self.medium.n_ice ** 2 - C_0 ** -2)
                points = None
                if(x1[1] < z_turn and z_turn < x2_mirrored[1]):
                    points = [z_turn]
                tmp = np.array([integrate.quad(dt, x1[1], x2_mirrored[1], args=(
                    C_0, f), epsrel=1e-2, points=points)[0] for f in freqs])
                tmp = np.exp(-1 * tmp)
        #         tmp = np.array([integrate.quad(dt, x1[1], x2_mirrored[1], args=(C_0, f), epsrel=0.05)[0] for f in frequency[mask]])
                attenuation = np.ones_like(frequency)
                attenuation[mask] = np.interp(frequency[mask], freqs, tmp)
                self.__logger.info("calculating attenuation from ({:.0f}, {:.0f}) to ({:.0f}, {:.0f}) = ({:.0f}, {:.0f}) =  a factor {}".format(
                    x1[0], x1[1], x2[0], x2[1], x2_mirrored[0], x2_mirrored[1], 1 / attenuation))
            iF = len(frequency) // 3
            output += f"adding attenuation for path segment {iS:d} -> {attenuation[iF]:.2g} at {frequency[iF]/units.MHz:.0f} MHz, "
            if(tmp_attenuation is None):
                tmp_attenuation = attenuation
            else:
                tmp_attenuation *= attenuation
        self.__logger.info(output)
        return tmp_attenuation

    def get_path_segments(self, x1, x2, C_0, reflection=0, reflection_case=1):
        """
        Calculates the different segments of the path that makes up the full ray tracing path
        One segment per bottom reflection.

        Parameters
        ----------
        x1: tuple
            (y, z) coordinate of start value
        x2: tuple
            (y, z) coordinate of stop value
        C_0: float
            C_0 parameter of analytic ray path function
        reflection: int (default 0)
            the number of bottom reflections to consider
        reflection_case: int (default 1)
            only relevant if `reflection` is larger than 0
            * 1: rays start upwards
            * 2: rays start downwards

        Returns
        --------
        (original x1, x1 of path segment, original x2, x2 of path segment, C_0, C_1 of path segment)
        """
        x1 = copy.copy(x1)
        x11 = copy.copy(x1)
        x22 = copy.copy(x2)

        if(reflection == 0):
            C_1 = self.get_C_1(x1, C_0)
            return [[x1, x1, x22, x2, C_0, C_1]]

        tmp = []

        if(reflection_case == 2):
            # the code only allows upward going rays, thus we find a point left from x1 that has an upward going ray
            # that will produce a downward going ray through x1
            y_turn = self.get_y_turn(C_0, x1)
            dy = y_turn - x1[0]
            self.__logger.debug("relaction case 2: shifting x1 {} to {}".format(x1, x1[0] - 2 * dy))
            x1[0] = x1[0] - 2 * dy

        for i in range(reflection + 1):
            self.__logger.debug("calculation path for reflection = {}".format(i + 1))
            C_1 = self.get_C_1(x1, C_0)
            x2 = self.get_reflection_point(C_0, C_1)
            stop_loop = False
            if(x2[0] > x22[0]):
                stop_loop = True
                x2 = x22
            tmp.append([x11, x1, x22, x2, C_0, C_1])
            if(stop_loop):
                break
#             yyy, zzz = self.get_path(x1, x2, C_0, n_points)
#             yy.extend(yyy)
#             zz.extend(zzz)
            self.__logger.debug("setting x1 from {} to {}".format(x1, x2))
            x1 = x2
        return tmp

    def get_angle(self, x, x_start, C_0, reflection=0, reflection_case=1):
        """
        calculates the angle with respect to the positive z-axis of the ray path at position x

        Parameters
        ----------
        x: tuple
            (y, z) coordinate to calculate the angle
        x_start: tuple
            (y, z) start position of the ray
        C_0: float
            C_0 parameter of analytic ray path function
        reflection: int (default 0)
            the number of bottom reflections to consider
        reflection_case: int (default 1)
            only relevant if `reflection` is larger than 0
            * 1: rays start upwards
            * 2: rays start downwards
        """
        last_segment = self.get_path_segments(x_start, x, C_0, reflection, reflection_case)[-1]
        x_start = last_segment[1]

        z = self.get_z_mirrored(x_start, x, C_0)[1]
        dy = self.get_y_diff(z, C_0)
        angle = np.arctan(dy)
        if(angle < 0):
            angle = np.pi + angle
        return angle

    def get_launch_angle(self, x1, C_0, reflection=0, reflection_case=1):
        return self.get_angle(x1, x1, C_0, reflection, reflection_case)

    def get_receive_angle(self, x1, x2, C_0, reflection=0, reflection_case=1):
        return np.pi - self.get_angle(x2, x1, C_0, reflection, reflection_case)

    def get_reflection_angle(self, x1, x2, C_0, reflection=0, reflection_case=1):
        """
        calculates the angle under which the ray reflects off the surface. If not reflection occurs, None is returned

        If reflections off the bottom (e.g. Moore's Bay) are simulated, an array with reflection angles (one for
        each track segment) is returned

        Parameters
        ----------
        x1: tuple
            (y, z) start position of ray
        x2: tuple
            (y, z) stop position of the ray
        C_0: float
            C_0 parameter of analytic ray path function
        reflection: int (default 0)
            the number of bottom reflections to consider
        reflection_case: int (default 1)
            only relevant if `reflection` is larger than 0
            * 1: rays start upwards
            * 2: rays start downwards
        """
        output = []
        c = self.medium.n_ice ** 2 - C_0 ** -2
        for segment in self.get_path_segments(x1, x2, C_0, reflection, reflection_case):
            x11, x1, x22, x2, C_0, C_1 = segment
            gamma_turn, z_turn = self.get_turning_point(c)
            y_turn = self.get_y_turn(C_0, x1)
            if((z_turn >= 0) and (y_turn > x11[0]) and (y_turn < x22[0])):  # for the first track segment we need to check if turning point is right of start point (otherwise we have a downward going ray that does not have a turning point), and for the last track segment we need to check that the turning point is left of the stop position.
                r = self.get_angle(np.array([y_turn, 0]), x1, C_0)
                self.__logger.debug(
                    "reflecting off surface at y = {:.1f}m, reflection angle = {:.1f}deg".format(y_turn, r / units.deg))
                output.append(r)
            else:
                output.append(None)
        return np.squeeze(output)

    def get_path(self, x1, x2, C_0, n_points=1000):
        """
        for plotting purposes only, returns the ray tracing path between x1 and x2

        the result is only valid if C_0 is a solution to the ray tracing problem

        Parameters
        -------
        x1: array
            start position (y, z)
        x2: array
            stop position (y, z)
        C_0: (float)
            first parameter
        n_points: integer (optional)
            the number of coordinates to calculate

        Returns
        -------
        yy: array
            the y coordinates of the ray tracing path
        zz: array
            the z coordinates of the ray tracing path
        """
        c = self.medium.n_ice ** 2 - C_0 ** -2
        C_1 = x1[0] - self.get_y_with_z_mirror(x1[1], C_0)
        gamma_turn, z_turn = self.get_turning_point(c)
        y_turn = self.get_y(gamma_turn, C_0, C_1)
        zstart = x1[1]
        zstop = self.get_z_mirrored(x1, x2, C_0)[1]
        z = np.linspace(zstart, zstop, n_points)
        mask = z < z_turn
        res = np.zeros_like(z)
        zs = np.zeros_like(z)
        gamma = self.get_gamma(z[mask])
        zs[mask] = z[mask]
        res[mask] = self.get_y(gamma, C_0, C_1)
        gamma = self.get_gamma(2 * z_turn - z[~mask])
        res[~mask] = 2 * y_turn - self.get_y(gamma, C_0, C_1)
        zs[~mask] = 2 * z_turn - z[~mask]

        self.__logger.debug('turning points for C_0 = {:.2f}, b= {:.2f}, gamma = {:.4f}, z = {:.1f}, y_turn = {:.0f}'.format(
            C_0, self.__b, gamma_turn, z_turn, y_turn))
        return res, zs

    def get_path_reflections(self, x1, x2, C_0, n_points=1000, reflection=0, reflection_case=1):
        """
        calculates the ray path in the presence of reflections at the bottom
        The full path is constructed by multiple calls to the `get_path()` function to put together the full path

        Parameters
        ----------
        x1: tuple
            (y, z) coordinate of start value
        x2: tuple
            (y, z) coordinate of stop value
        C_0: float
            C_0 parameter of analytic ray path function
        n_points: int (default 1000)
            the number of points of the numeric path
        reflection: int (default 0)
            the number of bottom reflections to consider
        reflection_case: int (default 1)
            only relevant if `reflection` is larger than 0
            * 1: rays start upwards
            * 2: rays start downwards

        Returns
        -------
        yy: array
            the y coordinates of the ray tracing path
        zz: array
            the z coordinates of the ray tracing path
        """
        yy = []
        zz = []
        x1 = copy.copy(x1)
        x11 = copy.copy(x1)

        if(reflection and reflection_case == 2):
            # the code only allows upward going rays, thus we find a point left from x1 that has an upward going ray
            # that will produce a downward going ray through x1
            y_turn = self.get_y_turn(C_0, x1)
            dy = y_turn - x1[0]
            self.__logger.debug("relaction case 2: shifting x1 {} to {}".format(x1, x1[0] - 2 * dy))
            x1[0] = x1[0] - 2 * dy

        if(reflection == 0):
            # in case of no bottom reflections, return path right away
            return self.get_path(x1, x2, C_0, n_points)
        x22 = copy.copy(x2)
        for i in range(reflection + 1):
            self.__logger.debug("calculation path for reflection = {}".format(i))
            C_1 = x1[0] - self.get_y_with_z_mirror(x1[1], C_0)
            x2 = self.get_reflection_point(C_0, C_1)
            if(x2[0] > x22[0]):
                x2 = x22
            yyy, zzz = self.get_path(x1, x2, C_0, n_points)
            yy.extend(yyy)
            zz.extend(zzz)
            self.__logger.debug("setting x1 from {} to {}".format(x1, x2))
            x1 = x2

        yy = np.array(yy)
        zz = np.array(zz)
        mask = yy > x11[0]
        return yy[mask], zz[mask]

    def get_reflection_point(self, C_0, C_1):
        """
        calculates the point where the signal gets reflected off the bottom of the ice shelf

        Returns tuple (y,z)
        """
        c = self.medium.n_ice ** 2 - C_0 ** -2
        gamma_turn, z_turn = self.get_turning_point(c)
        x2 = [0, self.medium.reflection]
        x2[0] = self.get_y_with_z_mirror(-x2[1] + 2 * z_turn, C_0, C_1)
        return x2

    def obj_delta_y_square(self, logC_0, x1, x2, reflection=0, reflection_case=2):
        """
        objective function to find solution for C0
        """
        C_0 = self.get_C0_from_log(logC_0)
        return self.get_delta_y(C_0, copy.copy(x1), x2, reflection=reflection, reflection_case=reflection_case) ** 2

    def obj_delta_y(self, logC_0, x1, x2, reflection=0, reflection_case=2):
        """
        function to find solution for C0, returns distance in y between function and x2 position
        result is signed! (important to use a root finder)
        """
        C_0 = self.get_C0_from_log(logC_0)
        return self.get_delta_y(C_0, copy.copy(x1), x2, reflection=reflection, reflection_case=reflection_case)

    def get_delta_y(self, C_0, x1, x2, C0range=None, reflection=0, reflection_case=2):
        """
        calculates the difference in the y position between the analytic ray tracing path
        specified by C_0 at the position x2
        """
        if(C0range is None):
            C0range = [1. / self.medium.n_ice, np.inf]
        if(hasattr(C_0, '__len__')):
            C_0 = C_0[0]
        if((C_0 < C0range[0]) or(C_0 > C0range[1])):
            self.__logger.debug('C0 = {:.4f} out of range {:.0f} - {:.2f}'.format(C_0, C0range[0], C0range[1]))
            return -np.inf
        c = self.medium.n_ice ** 2 - C_0 ** -2

        # we consider two cases here,
        # 1) the rays start rising -> the default case
        # 2) the rays start decreasing -> we need to find the position left of the start point that
        #    that has rising rays that go through the point x1
        if(reflection > 0 and reflection_case == 2):
            y_turn = self.get_y_turn(C_0, x1)
            dy = y_turn - x1[0]
            self.__logger.debug("relaction case 2: shifting x1 {} to {}".format(x1, x1[0] - 2 * dy))
            x1[0] = x1[0] - 2 * dy

        for i in range(reflection):
            # we take account reflections at the bottom layer into account via
            # 1) calculating the point where the reflection happens
            # 2) starting a ray tracing from this new point

            # determine y translation first
            C_1 = x1[0] - self.get_y_with_z_mirror(x1[1], C_0)
            if(hasattr(C_1, '__len__')):
                C_1 = C_1[0]

            self.__logger.debug("C_0 = {:.4f}, C_1 = {:.1f}".format(C_0, C_1))
            x1 = self.get_reflection_point(C_0, C_1)

        # determine y translation first
        C_1 = x1[0] - self.get_y_with_z_mirror(x1[1], C_0)
        if(hasattr(C_1, '__len__')):
            C_1 = C_1[0]

        self.__logger.debug("C_0 = {:.4f}, C_1 = {:.1f}".format(C_0, C_1))

        # for a given c_0, 3 cases are possible to reach the y position of x2
        # 1) direct ray, i.e., before the turning point
        # 2) refracted ray, i.e. after the turning point but not touching the surface
        # 3) reflected ray, i.e. after the ray reaches the surface
        gamma_turn, z_turn = self.get_turning_point(c)
        y_turn = self.get_y(gamma_turn, C_0, C_1)
        if(z_turn < x2[1]):  # turning points is deeper that x2 positions, can't reach target
            # the minimizer has problems finding the minimum if inf is returned here. Therefore, we return the distance
            # between the turning point and the target point + 10 x the distance between the z position of the turning points
            # and the target position. This results in a objective function that has the solutions as the only minima and
            # is smooth in C_0
            diff = ((z_turn - x2[1]) ** 2 + (y_turn - x2[0]) ** 2) ** 0.5 + 10 * np.abs(z_turn - x2[1])
            self.__logger.debug(
                "turning points (zturn = {:.0f} is deeper than x2 positon z2 = {:.0f}, setting distance to target position to {:.1f}".format(z_turn, x2[1], -diff))
            return -diff
#             return -np.inf
        self.__logger.debug('turning points is z = {:.1f}, y =  {:.1f}'.format(z_turn, y_turn))
        if(y_turn > x2[0]):  # we always propagate from left to right
            # direct ray
            y2_fit = self.get_y(self.get_gamma(x2[1]), C_0, C_1)  # calculate y position at get_path position
            diff = (x2[0] - y2_fit)
            if(hasattr(diff, '__len__')):
                diff = diff[0]
            if(hasattr(x2[0], '__len__')):
                x2[0] = x2[0][0]

            self.__logger.debug(
                'we have a direct ray, y({:.1f}) = {:.1f} -> {:.1f} away from {:.1f}, turning point = y={:.1f}, z={:.2f}, x0 = {:.1f} {:.1f}'.format(x2[1], y2_fit, diff, x2[0], y_turn, z_turn, x1[0], x1[1]))
            return diff
        else:
            # now it's a bit more complicated. we need to transform the coordinates to
            # be on the mirrored part of the function
            z_mirrored = x2[1]
            gamma = self.get_gamma(z_mirrored)
            self.__logger.debug("get_y( {}, {}, {})".format(gamma, C_0, C_1))
            y2_raw = self.get_y(gamma, C_0, C_1)
            y2_fit = 2 * y_turn - y2_raw
            diff = (x2[0] - y2_fit)

            self.__logger.debug('we have a reflected/refracted ray, y({:.1f}) = {:.1f} ({:.1f}) -> {:.1f} away from {:.1f} (gamma = {:.5g})'.format(
                z_mirrored, y2_fit, y2_raw, diff, x2[0], gamma))
            return -1 * diff

    def determine_solution_type(self, x1, x2, C_0):
        """ returns the type of the solution

        Parameters
        ----------
        x1: 2dim np.array
            start position
        x2: 2dim np.array
            stop position
        C_0: float
            C_0 value of ray tracing solution

        Returns
        -------
        solution_type: int
            * 1: 'direct'
            * 2: 'refracted'
            * 3: 'reflected
        """
        c = self.medium.n_ice ** 2 - C_0 ** -2
        C_1 = x1[0] - self.get_y_with_z_mirror(x1[1], C_0)
        gamma_turn, z_turn = self.get_turning_point(c)
        y_turn = self.get_y(gamma_turn, C_0, C_1)
        if(x2[0] < y_turn):
            return 1
        else:
            if(z_turn == 0):
                return 3
            else:
                return 2

    def find_solutions(self, x1, x2, plot=False, reflection=0, reflection_case=1):
        """
        this function finds all ray tracing solutions

        prerequesite is that x2 is above and to the right of x1, this is not a violation of universality
        because this requirement can be achieved with a simple coordinate transformation

        Parameters
        -----------
        x1: tuple
            (y,z) coordinate of start point
        x2: tuple
            (y,z) coordinate of stop point
        reflection: int (default 0)
            how many reflections off the reflective layer (bottom of ice shelf) should be simulated


        returns an array of the C_0 paramters of the solutions (the array might be empty)

        """

        if(reflection > 0 and self.medium.reflection is None):
            self.__logger.error("a solution for {:d} reflection(s) off the bottom reflective layer is requested, but ice model does not specify a reflective layer".format(reflection))
            raise AttributeError("a solution for {:d} reflection(s) off the bottom reflective layer is requested, but ice model does not specify a reflective layer".format(reflection))

        if(cpp_available):
            #             t = time.time()
#             print("find solutions", x1, x2, self.medium.n_ice, self.medium.delta_n, self.medium.z_0, reflection, reflection_case, self.medium.reflection)
            tmp_reflection = copy.copy(self.medium.reflection)
            if(tmp_reflection is None):
                tmp_reflection = 100  # this parameter will never be used but is required to be an into to be able to pass it to the C++ module, so set it to a positive number, i.e., a reflective layer above the ice
            solutions = wrapper.find_solutions(x1, x2, self.medium.n_ice, self.medium.delta_n, self.medium.z_0, reflection, reflection_case, tmp_reflection)
#             print((time.time() -t)*1000.)
            return solutions
        else:

            tol = 1e-6
            results = []
            C0s = []  # intermediate storage of results

            # calculate optimal start value. The objective function becomes infinity if the turning point is below the z
            # position of the observer. We calculate the corresponding value so that the minimization starts at one edge
            # of the objective function
            # c = self.__b ** 2 / 4 - (0.5 * self.__b - np.exp(x2[1] / self.medium.z_0) * self.medium.n_ice) ** 2
            # C_0_start = (1 / (self.medium.n_ice ** 2 - c)) ** 0.5
            # R.L. March 15, 2019: This initial condition does not find a solution for e.g.:
            # emitter  at [-400.0*units.m,-732.0*units.m], receiver at [0., -2.0*units.m]

            if(self.__use_optimized_start_values):
                # take surface skimming ray as start value
                C_0_start, th_start = self.get_surf_skim_angle(x1)
                logC_0_start = np.log(C_0_start - 1. / self.medium.n_ice)
                self.__logger.debug(
                    'starting optimization with x0 = {:.2f} -> C0 = {:.3f}'.format(logC_0_start, C_0_start))
            else:
                logC_0_start = -1

            result = optimize.root(self.obj_delta_y_square, x0=logC_0_start, args=(x1, x2, reflection, reflection_case), tol=tol)

            if(plot):
                import matplotlib.pyplot as plt
                fig, ax = plt.subplots(1, 1)
            if(result.fun < 1e-7):
                if(plot):
                    self.plot_result(x1, x2, self.get_C0_from_log(result.x[0]), ax)
                if(np.round(result.x[0], 3) not in np.round(C0s, 3)):
                    C_0 = self.get_C0_from_log(result.x[0])
                    C0s.append(C_0)
                    solution_type = self.determine_solution_type(x1, x2, C_0)
                    self.__logger.info("found {} solution C0 = {:.2f}".format(solution_types[solution_type], C_0))
                    results.append({'type': solution_type,
                                    'C0': C_0,
                                    'C1': self.get_C_1(x1, C_0),
                                    'reflection': reflection,
                                    'reflection_case': reflection_case})

            # check if another solution with higher logC0 exists
            logC0_start = result.x[0] + 0.0001
            logC0_stop = 100
            delta_start = self.obj_delta_y(logC0_start, x1, x2, reflection, reflection_case)
            delta_stop = self.obj_delta_y(logC0_stop, x1, x2, reflection, reflection_case)
        #     print(logC0_start, logC0_stop, delta_start, delta_stop, np.sign(delta_start), np.sign(delta_stop))
            if(np.sign(delta_start) != np.sign(delta_stop)):
                self.__logger.info("solution with logC0 > {:.3f} exists".format(result.x[0]))
                result2 = optimize.brentq(self.obj_delta_y, logC0_start, logC0_stop, args=(x1, x2, reflection, reflection_case))
                if(plot):
                    self.plot_result(x1, x2, self.get_C0_from_log(result2), ax)
                if(np.round(result2, 3) not in np.round(C0s, 3)):
                    C_0 = self.get_C0_from_log(result2)
                    C0s.append(C_0)
                    solution_type = self.determine_solution_type(x1, x2, C_0)
                    self.__logger.info("found {} solution C0 = {:.2f}".format(solution_types[solution_type], C_0))
                    results.append({'type': solution_type,
                                    'C0': C_0,
                                    'C1': self.get_C_1(x1, C_0),
                                    'reflection': reflection,
                                    'reflection_case': reflection_case})
            else:
                self.__logger.info("no solution with logC0 > {:.3f} exists".format(result.x[0]))

            logC0_start = -100
            logC0_stop = result.x[0] - 0.0001
            delta_start = self.obj_delta_y(logC0_start, x1, x2, reflection, reflection_case)
            delta_stop = self.obj_delta_y(logC0_stop, x1, x2, reflection, reflection_case)
        #     print(logC0_start, logC0_stop, delta_start, delta_stop, np.sign(delta_start), np.sign(delta_stop))
            if(np.sign(delta_start) != np.sign(delta_stop)):
                self.__logger.info("solution with logC0 < {:.3f} exists".format(result.x[0]))
                result3 = optimize.brentq(self.obj_delta_y, logC0_start, logC0_stop, args=(x1, x2, reflection, reflection_case))

                if(plot):
                    self.plot_result(x1, x2, self.get_C0_from_log(result3), ax)
                if(np.round(result3, 3) not in np.round(C0s, 3)):
                    C_0 = self.get_C0_from_log(result3)
                    C0s.append(C_0)
                    solution_type = self.determine_solution_type(x1, x2, C_0)
                    self.__logger.info("found {} solution C0 = {:.2f}".format(solution_types[solution_type], C_0))
                    results.append({'type': solution_type,
                                    'C0': C_0,
                                    'C1': self.get_C_1(x1, C_0),
                                    'reflection': reflection,
                                    'reflection_case': reflection_case})
            else:
                self.__logger.info("no solution with logC0 < {:.3f} exists".format(result.x[0]))

            if(plot):
                import matplotlib.pyplot as plt
                plt.show()

            return sorted(results, key=itemgetter('type'))

    def plot_result(self, x1, x2, C_0, ax):
        """
        helper function to visualize results
        """
        C_1 = self.get_C_1(x1, C_0)

        zs = np.linspace(x1[1], x1[1] + np.abs(x1[1]) + np.abs(x2[1]), 1000)
        yy, zz = self.get_y_with_z_mirror(zs, C_0, C_1)
        ax.plot(yy, zz, '-', label='C0 = {:.3f}'.format(C_0))
        ax.plot(x1[0], x1[1], 'ko')
        ax.plot(x2[0], x2[1], 'd')

    #     ax.plot(zz, yy, '-', label='C0 = {:.3f}'.format(C_0))
    #     ax.plot(x1[1], x1[0], 'ko')
    #     ax.plot(x2[1], x2[0], 'd')
        ax.legend()

    def get_angle_from_C_0(self, C_0, z_pos, angoff=0):
        logC_0 = np.log(C_0 - 1. / self.medium.n_ice)
        return self.get_angle_from_logC_0(logC_0, z_pos, angoff)

    def get_angle_from_logC_0(self, logC_0, z_pos, angoff=0):

        '''
        argument angoff is provided so that the function can be used for minimization in get_C_0_from_angle(),
        in which case angoff is the angle for which the C_0 is sought and zero is returned when it is found.

        C_0 has a smallest possible value at 1./self.medium.n_ice . When it approaches this value, very
        small changes in C_0 correspond to a given change in the angle. In order to prevent the root finding
        algorithm from crossing into the invalid range of C_0 at values smaller than 1./self.medium.n_ice,
        the root finding is done with the parameter logC_0 = np.log(C_0 - 1. / self.medium.n_ice), so it is
        not exactly the log of C_0 as the nome of this method implies.
        This is the same parameter transformation that is done for find_solutions()

        input:
            logC_0 = np.log(C_0 - 1. / self.medium.n_ice)
            angoff = angular offset
            z_pos  = z-position from where ray is emitted
        output:
            angle corresponding to C_0, minus offset angoff
        '''

        C_0 = self.get_C0_from_log(logC_0)

        dydz = self.get_y_diff(z_pos, C_0)
#        dydz = self.get_dydz_analytic(C_0, z_pos)
        angle = np.arctan(dydz)

        # print(dydz,angoffdydz)

        return angle - angoff

    def get_C_0_from_angle(self, anglaunch, z_pos):

        '''
        Find parameter C0 corresponding to a given launch angle and z-position of a ray.
        The parameter is found by means of a root finding procedure

        output:
            Complete output of optimisation procedure
            (result.x[0] is the C0 value found by optimisation procedure)

        '''

        # C_0 has a smallest possible value at 1./self.medium.n_ice . When it approaches this value, very
        # small changes in C_0 correspond to given change in the angle. In order to prevent the root finding
        # algorithm to cross into the invalid range of C_0 at  values smaller than 1./self.medium.n_ice,
        # the root finding is done with the parameter logC_0_start below. This is the same parameter transformation
        # that is done for find_solutions()

        C_0_start = 2.

        logC_0_start = np.log(C_0_start - 1. / self.medium.n_ice)

#        result = optimize.root(self.get_angle_from_C_0,np.pi/4.,args=(z_pos,anglaunch))
        result = optimize.root(self.get_angle_from_logC_0, logC_0_start, args=(z_pos, anglaunch))

        # want to return the complete instance of the result class; result value result.x[0] is logC_0,
        # but we want C_0, so replace it in the result class. This may not be good practice but it seems to be
        # more user-friendly than to return the value logC_0
        result.x[0] = copy.copy(self.get_C0_from_log(result.x[0]))

        return result

#     def get_dydz_analytic(self, C_0, z_pos):
#         '''
#         Implementation of derivative dy/dz obtained from the analytic expresion for y(z)
#         Returns dy/dz for a given z-position and C_0
#         '''
#
#         gamma = self.get_gamma(z_pos)
#
#         b = self.__b
#         c = self.medium.n_ice ** 2 - C_0 ** -2
#         root = np.abs(gamma ** 2 - gamma * b + c)
#         logargument = gamma / (2 * c ** 0.5 * (root) ** 0.5 - b * gamma + 2 * c)
#
#         dydz = 1/(C_0*np.sqrt(c))*(1 - np.sqrt(c)/np.sqrt(root)*(2*gamma-b)*logargument + b*logargument)
#
#         return dydz

    def get_z_from_n(self, n):
        '''
        get z from given n - equation from get_n solved for z
        '''

        return np.log((self.medium.n_ice - n) / self.medium.delta_n) * self.medium.z_0

    def get_surf_skim_angle(self, x1):

        '''
        For a given position x1 = [x,z] and depth profile self.n(), find the angle at which a beam must be
        emitted to "skim the surface", i.e. arrive horizontally (angle = 90 deg) at the surface;
        This is used to find the refraction zone.

        returns:
            C0crit: C0 of critical angle
            thcrit: critical angle
        '''

        nlaunch = self.n(x1[1])
        # by definition, z of critical angle is at surface, i.e. z=0
        zcrit = 0.
        nsurf = self.n(zcrit)

        sinthcrit = nsurf / nlaunch
        if sinthcrit <= 1:
            # ray goes from point with high optical thickness to point with lower optical thickness,
            # i.e. ray bending is towards horizontal
            thcrit = np.arcsin(sinthcrit)
            C0result = self.get_C_0_from_angle(thcrit, x1[1])
            C0crit = C0result.x[0]
        else:
            # ray goes from point with low optical thickness to point with higher optical thickness,
            # i.e. ray bending is towards vertical, no solution
            thcrit = None
            C0crit = None
            self.__logger.warning(' No solution for critical angle for z = {}!'.format(x1[1]))
        self.__logger.info(' critical angle for z = {} is {} !'.format(x1[1], thcrit / units.deg))
        self.__logger.info(' C0 for critical angle is {}'.format(C0crit))

        return C0crit, thcrit

    def is_in_refraction_zone(self, x1, x2, C0crit=None, plot=False):
        '''
        Find if receiver at x2 is in the refraction zone of emitter at x1. The refraction zone
        is the oposite of the shadow zone.

        If the C0 of the critical angle, C0crit, is provided, it will not be calculated. This is useful
        in case find_solutions() is called and C0crit is calculated in the process of determining the
        initial value for the minimization procedure.

        Returns True if x2 is in the refraction zone of x1 - note that the inverse statement is not
        necessarily true, i.e. when False is returned, it is possible that x2 is in the refraction
        zone nonetheless

        TODO:
        Why does the reference point not seem to lie exactly on the mirrored path?
        Instead of returning True/False, it might be useful to return  ycheck - x2[0] (in case x2[0]>ycrit),
        which gives some idea of how close the receiver is to the refraction zone. This could be used to
        define a "gray zone' and a 'far zone', in which the receiver is most definitely in the shadow zone
        '''

        refraction = False

        if C0crit == None:
            C0crit, thcrit = self.get_surf_skim_angle(x1)
        # z_crit = 0 and hence gamma_crit = delta_n by definition
        gcrit = self.medium.delta_n
        # the y-value where the ray hits z=0
        ycrit = self.get_y(gcrit, C0crit, self.get_C_1(x1, C0crit))

        if plot:
            import matplotlib.pyplot as plt
            plt.figure('in_refraction_zone')
            plt.grid(True)
            plt.plot(ycrit, 0, 'ro', label='turning point')
            yarray, zarray = self.get_path(x1, [ycrit, 0], C0crit)
            plt.plot(yarray, zarray, 'ko-', markersize=4, label='path')
            plt.plot(x1[0], x1[1], 'C1d', label='emitter')
            plt.plot(x2[0], x2[1], 'go', label='receiver')

        if x2[0] <= ycrit:
            # not in shadow zone
            refraction = True
            self.__logger.debug(' is_in_refraction_zone(): y-position of receiver smaller than ycrit!')
        else:
            # start horizontal ray at (y,z) = (ycrit,0)
            # experimentally this was found to give slightly different results than mirroring the array at the critical angle.
            # theoretically this is not quite unterstood
            C0check = self.get_C_0_from_angle(np.pi / 2., 0)
            C0check = C0check.x[0]
            gcheck = self.get_gamma(x2[1])
            # print('C0check, gcheck',C0check,gcheck)
            ycheck = -self.get_y(gcheck, C0check, self.get_C_1([ycrit, 0], C0check)) + 2 * ycrit
            # print('ycheck, x2[1]',ycheck,x2[1])
            if x2[0] < ycheck:
                refraction = True
            if plot:
                yarraymirr = -yarray + 2 * ycrit
                plt.plot(yarraymirr, zarray, 'mx-', markersize=4, label='mirrored path')
                # the reference point does not seem to lie exactly on the mirrored path but instead
                # ~1cm inside the path (i.e. towards the emmitter) which I do not understand.
                plt.plot(ycheck, x2[1], 'b+', label='reference point')

        if plot:
            plt.legend(fontsize='x-small')

        return refraction

    def get_tof_for_straight_line(self, x1, x2):
        '''
        Calculate the time of flight for a hypothatical ray travelling from x1 to x2 in a straight line.
        Such an array in general is not a solution consistant with Fermat's principle. It is however
        useful as a reference time or approximation for signals not explicable with geometric optics.

        output:
            time of flight for a ray travelling straight from x1 to x2
        '''

        dx = x2[0] - x1[0]
        dz = x2[1] - x1[1]
        n_ice = self.medium.n_ice
        delta_n = self.medium.delta_n
        z_0 = self.medium.z_0

        if dz > 0:
            return 1. / speed_of_light * np.sqrt((dx / dz) ** 2 + 1) * (
            n_ice * dz - delta_n * z_0 * (np.exp(x2[1] / z_0) - np.exp(x1[1] / z_0))
            )
        else:
            return self.n(x2[1]) / speed_of_light * dx

    def get_surface_pulse(self, x1, x2, infirn=False, angle='critical', chdraw=None, label=None):

        '''
        Calculate the time for a ray to travel from x1 to the surface and arriving at the surface
        with (a) critical angle or (b) Brewster angle, propagating in a straight line along the surface
        in air (n=1) in the firn at z=0 (n=self.n(0)) and then reaching the receiver by returning into the
        firn just at the point to reach the receiver at x2, entering the firn at the surface at the same
        angle it reached the surface from x1..

        Input:
            x1, x2: Arrays with x and z positions of emitter x1 and receiver x2
            infirn: Boolean. Set to True if surface ray travels in the firn, set to False (default) if it travels
                    in air.
            angle:  String specifying angle at which ray reaches/leaves the surface. Can be 'Brewster' or 'critical'
                    If neither of these is chosen, a warning is printed and angle is set to 'critical'
            chdraw: If None, do not draw the path of the ray. If the ray should be drawn, a string consistent with
                    the matplotlib.pyplot library has to be specified, e.g. 'r:' to draw a dotted red line.
                    It is assumed that an appropriate figure on which to draw the ray has been created and set as
                    current figure by the user before calling this method.
            label:  Label for plot
        '''

        draw = False
        if chdraw != None:
            draw = True

        if infirn == False:
            nlayer = 1.  # index of refraction at surface, default is n=1 for air
        else:
            nlayer = self.n(0)

        if angle == 'critical':
            # sin(th)=1,
            nxsin = 1.
        elif angle == 'Brewster':
            nxsin = np.sin(np.arctan(1. / self.n(0))) * self.n(0)
        else:
            self.__logger.warning(' unknown input angle=={}, using critical angle!!!'.format(angle))
            nxsin = 1.

        zsurf = 0
        gamma = self.get_gamma(zsurf)

        # print('nxsin = ',nxsin)
        # find emission angle for starting point x1 to hit the surface at the specified angle

        # look at time and distance it takes for the signal to travel from the emitter to the surface
        # and from the surface to the receiver
        tice = 0
        sice = 0
        for x in [x1, x2]:
            sinthemit = nxsin / self.n(x[1])
            th_emit = np.arcsin(sinthemit)
            C0result = self.get_C_0_from_angle(th_emit, x[1])
            C0_emit = C0result.x[0]

            # print(C0_emit)
            self.__logger.info(' emission angle for position {},{} is theta_emit= {}'.format(x[0], x[1], th_emit / units.deg))

            # x-coordinate where ray reaches surface; is always bigger than the x-position of the emitter
            # (i.e. ray travels "to the right")
            xsurf = self.get_y(gamma, C0_emit, self.get_C_1(x, C0_emit))
            sice += xsurf - x[0]
            self.__logger.info(' air pulse starting at x={}, z={} reaches surface at x={}'.format(x[0], x[1], xsurf))
            ttosurf = self.get_travel_time_analytic(x, [xsurf, zsurf], C0_emit)
            tice += ttosurf
            self.__logger.info(' travel time is {} ns.'.format(ttosurf / units.ns))

            if draw:
                import matplotlib.pyplot as plt
                z = np.linspace(x[1], zsurf, 1000, endpoint=True)
                y = self.get_y(self.get_gamma(z), C0_emit, C_1=self.get_C_1(x, C0_emit))
                if x == x1:
                    ysurf = [y[-1]]
                else:
                    y = -y + 2 * x2[0]
                    ysurf.append(y[-1])
                    plt.plot(ysurf, [0, 0], chdraw, label=label)

                plt.plot(y, z, chdraw)

        self.__logger.info(' time, distance travelled to and from surface: {}, {} '.format(tice, sice))

        sair = abs(x2[0] - x1[0]) - sice
        tair = sair * nlayer / speed_of_light
        self.__logger.info(' time, distance travelled at surface: {}, {}'.format(tair, sair))
        ttot = tice + tair
        if sair < 0:
            ttot = None
        return ttot

    def angular_diff(self, x_refl, z_refl, pulser_pos, receiver_pos, ipulssol, irxsol):

        '''
        This is a helper function to find a ray that is subject to specular reflection (no transmission) at the
        ice-water interface, e.g. for Moore's Bay. For a (virtual) emitter positioned at [x_refl,z_refl], it finds the
        emission angles such that the rays hit positions pulser_pos and receiver_pos. ipulssol = 0 or 1, respectively
        means that pulser_pos is hit directly or by means of reflection at the surface, respectively.
        irxsol is the equivalent parameter for receiver_pos.

        angular_diff can be used as the function to find a root of in the following fashion:

        result = optimize.root(raytr.angular_diff, x0=x_refl_start, args=(z_refl,pulser_pos,receiver_pos,ipulssol,irxsol))

        Then get the final value by x_refl = result.x[0] (z_refl is fixed)

        The idea is to treat the reflection point as a virtual emitter and then find the x-position at the predefined
        depth z_refl, for which the emisssion angles to pulser_pos and receiver_pos are the same (i.e. the output
        of angular_diff is zero). The x-position would be output "result" ofoptimize.root() above.

        output:
               float, is zero if the angles (w.r.t. the vertical) of rays emitted from [x_refl,z_refl] to
               positions pulser_pos and receiver_pos are the same or greater than zero, if this is not the case.
               For exact defintion, see "result" in code below
        '''

        # treat position of reflection as emitter and Rx/Tx as receivers
        pos_rx = [
            [receiver_pos[0], receiver_pos[1]],
            [x_refl - (pulser_pos[0] - x_refl), pulser_pos[1]]
        ]
        beta0 = None
        beta1 = None
        # solution for receiver
        solution0 = self.find_solutions([x_refl, z_refl], pos_rx[0], plot=False)
        if solution0 != []:
            C0rx = solution0[irxsol]['C0']
            beta0 = self.get_launch_angle([x_refl, z_refl], C0rx)
        # solution for pulser
        solution1 = self.find_solutions([x_refl, z_refl], pos_rx[1], plot=False)
        if solution1 != []:
            C0puls = solution1[ipulssol]['C0']
            beta1 = self.get_launch_angle([x_refl, z_refl], C0puls)

        if beta0 != None and beta1 != None:
            result = (np.tan(beta0) - np.tan(beta1)) ** 2
        else:
            result = np.inf  # set to infinity

        return result


class ray_tracing:
    """
    utility class (wrapper around the 2D analytic ray tracing code) to get
    ray tracing solutions in 3D for two arbitrary points x1 and x2
    """
    solution_types = {1: 'direct',
                      2: 'refracted',
                      3: 'reflected'}

    def __init__(self, medium, attenuation_model="SP1", log_level=logging.WARNING,
                 n_frequencies_integration=100,
                 n_reflections=0, config=None, detector=None):
        """
        class initilization

        Parameters
        ----------
        medium: medium class
            class describing the index-of-refraction profile
        attenuation_model: string
            signal attenuation model
        log_level: logging object
            specify the log level of the ray tracing class
            * logging.ERROR
            * logging.WARNING
            * logging.INFO
            * logging.DEBUG
            default is WARNING
        n_frequencies_integration: int
            the number of frequencies for which the frequency dependent attenuation
            length is being calculated. The attenuation length for all other frequencies
            is obtained via linear interpolation.

        n_reflections: int (default 0)
            in case of a medium with a reflective layer at the bottom, how many reflections should be considered

        """
        # make sure that arrays are floats
        self.__logger = logging.getLogger('ray_tracing')
        self.__logger.setLevel(log_level)
        self.__medium = medium
        self.__attenuation_model = attenuation_model
        self.__n_frequencies_integration = n_frequencies_integration
        if(n_reflections):
            if(not hasattr(self.__medium, "reflection") or self.__medium.reflection is None):
                self.__logger.warning("ray paths with bottom reflections requested medium does not have any reflective layer, setting number of reflections to zero.")
                n_reflections = 0
        self.__n_reflections = n_reflections
        self.__r2d = ray_tracing_2D(self.__medium, self.__attenuation_model, log_level=log_level,
                                    n_frequencies_integration=self.__n_frequencies_integration)
        self.set_config(config)
        self.__detector = detector
        self.__max_detector_frequency = None
        if self.__detector is not None:
            for station_id in self.__detector.get_station_ids():
                sampling_frequency = self.__detector.get_sampling_frequency(station_id, 0)
                if self.__max_detector_frequency is None or sampling_frequency * .5 > self.__max_detector_frequency:
                    self.__max_detector_frequency = sampling_frequency * .5
        self.__X1 = None
        self.__X2 = None
        self.__swap = None
        self.__dPhi = None
        self.__R = None
        self.__x1 = None
        self.__x2 = None
        self.__shower_axis = None
        self.__results = None

    def reset_solutions(self):
        """
        Resets the raytracing solutions back to None. This is useful to do when changing the start and end
        points in order to not accidentally use results from previous raytracings.

        """
        self.__X1 = None
        self.__X2 = None
        self.__swap = None
        self.__dPhi = None
        self.__R = None
        self.__x1 = None
        self.__x2 = None
        self.__results = None

    def set_start_and_end_point(self, x1, x2):
        """
        Set the start and end points of the raytracing

        Parameters:
        ----------------------
        x1: 3dim np.array
            start point of the ray
        x2: 3dim np.array
            stop point of the ray
        """

        self.reset_solutions()
        x1 = np.array(x1, dtype=np.float)
        x2 = np.array(x2, dtype=np.float)
        self.__swap = False
        self.__X1 = x1
        self.__X2 = x2
        if(x2[2] < x1[2]):
            self.__swap = True
            self.__logger.debug('swap = True')
            self.__X2 = x1
            self.__X1 = x2
        if (self.__n_reflections):
            if (x1[2] < self.__medium.reflection or x2[2] < self.__medium.reflection):
                self.__logger.error("start or stop point is below the reflective layer at {:.1f}m".format(
                    self.__medium.reflection / units.m))
                raise AttributeError("start or stop point is below the reflective layer at {:.1f}m".format(
                    self.__medium.reflection / units.m))
        dX = self.__X2 - self.__X1
        self.__dPhi = -np.arctan2(dX[1], dX[0])
        c, s = np.cos(self.__dPhi), np.sin(self.__dPhi)
        self.__R = np.array(((c, -s, 0), (s, c, 0), (0, 0, 1)))
        X1r = self.__X1
        X2r = np.dot(self.__R, self.__X2 - self.__X1) + self.__X1
        self.__logger.debug("X1 = {}, X2 = {}".format(self.__X1, self.__X2))
        self.__logger.debug('dphi = {:.1f}'.format(self.__dPhi / units.deg))
        self.__logger.debug("X2 - X1 = {}, X1r = {}, X2r = {}".format(self.__X2 - self.__X1, X1r, X2r))
        self.__x1 = np.array([X1r[0], X1r[2]])
        self.__x2 = np.array([X2r[0], X2r[2]])
        self.__logger.debug("2D points {} {}".format(self.__x1, self.__x2))

    def use_optional_function(self, function_name, *args, **kwargs):
        """
        Use optional function which may be different for each ray tracer. 
        If the name of the function is not present for the ray tracer this function does nothing.

        Parameters
        ----------
        function_name: string
                       name of the function to use
        *args: type of the argument required by function
               all the neseccary arguments for the function separated by a comma
        **kwargs: type of keyword argument of function
                  all all the neseccary keyword arguments for the function in the
                  form of key=argument and separated by a comma

        Example
        -------
        use_optional_function('set_shower_axis',np.array([0,0,1]))
        use_optional_function('set_iterative_sphere_sizes',sphere_sizes=np.aray([3,1,.5]))
        """
        if not hasattr(self,function_name):
            pass
        else:
            getattr(self,function_name)(*args,**kwargs)
        
    def set_solution(self, raytracing_results):
        """
        Read an already calculated raytracing solution from the input array

        Parameters:
        -------------
        raytracing_results: dict
            The dictionary containing the raytracing solution.
        """
        results = []
        C0s = raytracing_results['ray_tracing_C0']
        for i in range(len(C0s)):
            if(not np.isnan(C0s[i])):
                if 'ray_tracing_reflection' in raytracing_results.keys():  # for backward compatibility: Check if reflection layer information exists in data file
                    reflection = raytracing_results['ray_tracing_reflection'][i]
                    reflection_case = raytracing_results['ray_tracing_reflection_case'][i]
                else:
                    reflection = 0
                    reflection_case = 0
                results.append({'type': raytracing_results['ray_tracing_solution_type'][i],
                                'C0': C0s[i],
                                'C1': raytracing_results['ray_tracing_C1'][i],
                                'reflection': reflection,
                                'reflection_case': reflection_case})
        self.__results = results

    def find_solutions(self):
        """
        find all solutions between x1 and x2
        """
        self.__results = self.__r2d.find_solutions(self.__x1, self.__x2)
        for i in range(self.__n_reflections):
            for j in range(2):
                self.__results.extend(self.__r2d.find_solutions(self.__x1, self.__x2, reflection=i + 1, reflection_case=j + 1))

        # check if not too many solutions were found (the same solution can potentially found twice because of numerical imprecision)
        if(self.get_number_of_solutions() > self.get_number_of_raytracing_solutions()):
            self.__logger.error(f"{self.get_number_of_solutions()} were found but only {self.get_number_of_raytracing_solutions()} are allowed! Returning zero solutions")
            self.__results = []

    def has_solution(self):
        """
        checks if ray tracing solution exists
        """
        return len(self.__results) > 0

    def get_number_of_solutions(self):
        """
        returns the number of solutions
        """
        return len(self.__results)

    def get_results(self):
        """
        returns dictionary of results (the parameters of the analytic ray path function)
        """
        return self.__results

    def get_solution_type(self, iS):
        """ returns the type of the solution

        Parameters
        ----------
        iS: int
            choose for which solution to compute the launch vector, counting
            starts at zero

        Returns
        -------
        solution_type: int
            * 1: 'direct'
            * 2: 'refracted'
            * 3: 'reflected
        """
        return self.__r2d.determine_solution_type(self.__x1, self.__x2, self.__results[iS]['C0'])

    def get_path(self, iS, n_points=1000):
        n = self.get_number_of_solutions()
        if(iS >= n):
            self.__logger.error("solution number {:d} requested but only {:d} solutions exist".format(iS + 1, n))
            raise IndexError
        result = self.__results[iS]
        xx, zz = self.__r2d.get_path_reflections(self.__x1, self.__x2, result['C0'], n_points=n_points,
                                                 reflection=result['reflection'],
                                                 reflection_case=result['reflection_case'])
        path_2d = np.array([xx, np.zeros_like(xx), zz]).T
        dP = path_2d - np.array([self.__X1[0], 0, self.__X1[2]])
        MM = np.matmul(self.__R.T, dP.T)
        path = MM.T + self.__X1
        return path

    def get_launch_vector(self, iS):
        """
        calculates the launch vector (in 3D) of solution iS

        Parameters
        ----------
        iS: int
            choose for which solution to compute the launch vector, counting
            starts at zero

        Returns
        -------
        launch_vector: 3dim np.array
            the launch vector
        """
        n = self.get_number_of_solutions()
        if(iS >= n):
            self.__logger.error("solution number {:d} requested but only {:d} solutions exist".format(iS + 1, n))
            raise IndexError

        result = self.__results[iS]
        alpha = self.__r2d.get_launch_angle(self.__x1, result['C0'], reflection=result['reflection'],
                                            reflection_case=result['reflection_case'])
        launch_vector_2d = np.array([np.sin(alpha), 0, np.cos(alpha)])
        if self.__swap:
            alpha = self.__r2d.get_receive_angle(self.__x1, self.__x2, result['C0'],
                                                 reflection=result['reflection'],
                                                 reflection_case=result['reflection_case'])
            launch_vector_2d = np.array([-np.sin(alpha), 0, np.cos(alpha)])
        self.__logger.debug(self.__R.T)
        launch_vector = np.dot(self.__R.T, launch_vector_2d)
        return launch_vector

    def get_receive_vector(self, iS):
        """
        calculates the receive vector (in 3D) of solution iS

        Parameters
        ----------
        iS: int
            choose for which solution to compute the launch vector, counting
            starts at zero

        Returns
        -------
        receive_vector: 3dim np.array
            the receive vector
        """
        n = self.get_number_of_solutions()
        if(iS >= n):
            self.__logger.error("solution number {:d} requested but only {:d} solutions exist".format(iS + 1, n))
            raise IndexError

        result = self.__results[iS]
        alpha = self.__r2d.get_receive_angle(self.__x1, self.__x2, result['C0'],
                                             reflection=result['reflection'],
                                             reflection_case=result['reflection_case'])
        receive_vector_2d = np.array([-np.sin(alpha), 0, np.cos(alpha)])
        if self.__swap:
            alpha = self.__r2d.get_launch_angle(self.__x1, result['C0'],
                                                reflection=result['reflection'],
                                                reflection_case=result['reflection_case'])
            receive_vector_2d = np.array([np.sin(alpha), 0, np.cos(alpha)])
        receive_vector = np.dot(self.__R.T, receive_vector_2d)
        return receive_vector

    def get_reflection_angle(self, iS):
        """
        calculates the angle of reflection at the surface (in case of a reflected ray)

        Parameters
        ----------
        iS: int
            choose for which solution to compute the launch vector, counting
            starts at zero

        Returns
        -------
        reflection_angle: float or None
            the reflection angle (for reflected rays) or None for direct and refracted rays
        """
        n = self.get_number_of_solutions()
        if(iS >= n):
            self.__logger.error("solution number {:d} requested but only {:d} solutions exist".format(iS + 1, n))
            raise IndexError

        result = self.__results[iS]
        return self.__r2d.get_reflection_angle(self.__x1, self.__x2, result['C0'],
                                               reflection=result['reflection'], reflection_case=result['reflection_case'])

    def get_path_length(self, iS, analytic=True):
        """
        calculates the path length of solution iS

        Parameters
        ----------
        iS: int
            choose for which solution to compute the launch vector, counting
            starts at zero

        analytic: bool
            If True the analytic solution is used. If False, a numerical integration is used. (default: True)

        Returns
        -------
        distance: float
            distance from x1 to x2 along the ray path
        """
        n = self.get_number_of_solutions()
        if(iS >= n):
            self.__logger.error("solution number {:d} requested but only {:d} solutions exist".format(iS + 1, n))
            raise IndexError

        result = self.__results[iS]
        if analytic:
            try:
                analytic_length = self.__r2d.get_path_length_analytic(self.__x1, self.__x2, result['C0'],
                                                                      reflection=result['reflection'],
                                                                      reflection_case=result['reflection_case'])
                if (analytic_length != None):
                    return analytic_length
            except:
                self.__logger.warning("analytic calculation of travel time failed, switching to numerical integration")
                return self.__r2d.get_path_length(self.__x1, self.__x2, result['C0'],
                                                  reflection=result['reflection'],
                                                  reflection_case=result['reflection_case'])
        else:
            return self.__r2d.get_path_length(self.__x1, self.__x2, result['C0'],
                                              reflection=result['reflection'],
                                              reflection_case=result['reflection_case'])

    def get_travel_time(self, iS, analytic=True):
        """
        calculates the travel time of solution iS

        Parameters
        ----------
        iS: int
            choose for which solution to compute the launch vector, counting
            starts at zero

        analytic: bool
            If True the analytic solution is used. If False, a numerical integration is used. (default: True)

        Returns
        -------
        time: float
            travel time
        """
        n = self.get_number_of_solutions()
        if(iS >= n):
            self.__logger.error("solution number {:d} requested but only {:d} solutions exist".format(iS + 1, n))
            raise IndexError

        result = self.__results[iS]
        if(analytic):
            try:
                analytic_time = self.__r2d.get_travel_time_analytic(self.__x1, self.__x2, result['C0'],
                                                                reflection=result['reflection'],
                                                                reflection_case=result['reflection_case'])
                if (analytic_time != None):
                    return analytic_time
            except:
                self.__logger.warning("analytic calculation of travel time failed, switching to numerical integration")
                return self.__r2d.get_travel_time(self.__x1, self.__x2, result['C0'],
                                                  reflection=result['reflection'],
                                                  reflection_case=result['reflection_case'])
        else:
            return self.__r2d.get_travel_time(self.__x1, self.__x2, result['C0'],
                                              reflection=result['reflection'],
                                              reflection_case=result['reflection_case'])

    def get_attenuation(self, iS, frequency, max_detector_freq=None):
        """
        calculates the signal attenuation due to attenuation in the medium (ice)

        Parameters
        ----------
        iS: int
            choose for which solution to compute the launch vector, counting
            starts at zero

        frequency: array of floats
            the frequencies for which the attenuation is calculated

        max_detector_freq: float or None
            the maximum frequency of the final detector sampling
            (the simulation is internally run with a higher sampling rate, but the relevant part of the attenuation length
            calculation is the frequency interval visible by the detector, hence a finer calculation is more important)

        Returns
        -------
        attenuation: array of floats
            the fraction of the signal that reaches the observer
            (only ice attenuation, the 1/R signal falloff not considered here)
        """
        n = self.get_number_of_solutions()
        if(iS >= n):
            self.__logger.error("solution number {:d} requested but only {:d} solutions exist".format(iS + 1, n))
            raise IndexError

        result = self.__results[iS]
        return self.__r2d.get_attenuation_along_path(self.__x1, self.__x2, result['C0'], frequency, max_detector_freq,
                                                     reflection=result['reflection'],
                                                     reflection_case=result['reflection_case'])

    def get_focusing(self, iS, dz=-1. * units.cm, limit=2.):
        """
        calculate the focusing effect in the medium

        Parameters
        ----------
        iS: int
            choose for which solution to compute the launch vector, counting
            starts at zero

        dz: float
            the infinitesimal change of the depth of the receiver, 1cm by default
        limit: float
            The maximum signal focusing.
        Returns
        -------
        focusing: a float
            gain of the signal at the receiver due to the focusing effect:
        """
        recVec = self.get_receive_vector(iS)
        recVec = -1.0 * recVec
        recAng = np.arccos(recVec[2] / np.sqrt(recVec[0] ** 2 + recVec[1] ** 2 + recVec[2] ** 2))
        lauVec = self.get_launch_vector(iS)
        lauAng = np.arccos(lauVec[2] / np.sqrt(lauVec[0] ** 2 + lauVec[1] ** 2 + lauVec[2] ** 2))
        distance = self.get_path_length(iS)
        # we need to be careful here. If X1 (the emitter) is above the X2 (the receiver) the positions are swapped
        # do to technical reasons. Here, we want to change the receiver position slightly, so we need to check
        # is X1 and X2 was swapped and use the receiver value!
        if self.__swap:
            vetPos = copy.copy(self.__X2)
            recPos = copy.copy(self.__X1)
            recPos1 = np.array([self.__X1[0], self.__X1[1], self.__X1[2] + dz])
        else:
            vetPos = copy.copy(self.__X1)
            recPos = copy.copy(self.__X2)
            recPos1 = np.array([self.__X2[0], self.__X2[1], self.__X2[2] + dz])
        if not hasattr(self, "_r1"):
            self._r1 = ray_tracing(self.__medium, self.__attenuation_model, logging.WARNING,
                             self.__n_frequencies_integration, self.__n_reflections)
        self._r1.set_start_and_end_point(vetPos, recPos1)
        self._r1.find_solutions()
        if iS < self._r1.get_number_of_solutions():
            lauVec1 = self._r1.get_launch_vector(iS)
            lauAng1 = np.arccos(lauVec1[2] / np.sqrt(lauVec1[0] ** 2 + lauVec1[1] ** 2 + lauVec1[2] ** 2))
            focusing = np.sqrt(distance / np.sin(recAng) * np.abs((lauAng1 - lauAng) / (recPos1[2] - recPos[2])))
            if(self.get_solution_type(iS) != self._r1.get_solution_type(iS)):
                self.__logger.error("solution types are not the same")
        else:
            focusing = 1.0
            self.__logger.info("too few ray tracing solutions, setting focusing factor to 1")
        self.__logger.debug(f'amplification due to focusing of solution {iS:d} = {focusing:.3f}')
        if(focusing > limit):
            self.__logger.info(f"amplification due to focusing is {focusing:.1f}x -> limiting amplification factor to {limit:.1f}x")
            focusing = limit

        # now also correct for differences in refractive index between emitter and receiver position
        if self.__swap:
            n1 = self.__medium.get_index_of_refraction(self.__X2)  # emitter
            n2 = self.__medium.get_index_of_refraction(self.__X1)  # receiver
        else:
            n1 = self.__medium.get_index_of_refraction(self.__X1)  # emitter
            n2 = self.__medium.get_index_of_refraction(self.__X2)  # receiver
        return focusing * (n1 / n2) ** 0.5

    def get_ray_path(self, iS):
        return self.__r2d.get_path_reflections(self.__x1, self.__x2, self.__results[iS]['C0'], 10000,
                                   reflection=self.__results[iS]['reflection'],
                                   reflection_case=self.__results[iS]['reflection_case'])

    def get_output_parameters(self):
        return [
            {'name': 'ray_tracing_C0', 'ndim': 1},
            {'name': 'ray_tracing_C1', 'ndim': 1},
            {'name': 'focusing_factor', 'ndim': 1},
            {'name': 'ray_tracing_reflection', 'ndim': 1},
            {'name': 'ray_tracing_reflection_case', 'ndim': 1},
            {'name': 'ray_tracing_solution_type', 'ndim': 1}
        ]

    def get_number_of_raytracing_solutions(self):
        return 2 + 4 * self.__n_reflections  # number of possible ray-tracing solutions

    def get_raytracing_output(self, i_solution):
<<<<<<< HEAD
        focusing = self.get_focusing(i_solution, limit=float(self.__config['propagation']['focusing_limit']))
=======
        if self.__config['propagation']['focusing']:    
            focusing = self.get_focusing(i_solution, limit=float(self.__config['propagation']['focusing_limit']))
        else: 
            focusing = 1
>>>>>>> e9ba0183
        output_dict = {
            'ray_tracing_C0': self.get_results()[i_solution]['C0'],
            'ray_tracing_C1': self.get_results()[i_solution]['C1'],
            'ray_tracing_reflection': self.get_results()[i_solution]['reflection'],
            'ray_tracing_reflection_case': self.get_results()[i_solution]['reflection_case'],
            'ray_tracing_solution_type': self.get_solution_type(i_solution),
            'focusing_factor': focusing
        }
        return output_dict

    def apply_propagation_effects(self, efield, i_solution):
        """
        Apply propagation effects to the electric field
        Note that the 1/r weakening of the electric field is already accounted for in the signal generation

        Parameters:
        ----------------
        efield: ElectricField object
            The electric field that the effects should be applied to
        i_solution: int
            Index of the raytracing solution the propagation effects should be based on

        Returns
        -------------
        efield: ElectricField object
            The modified ElectricField object
        """
        spec = efield.get_frequency_spectrum()
        apply_attenuation = self.__config['propagation']['attenuate_ice']
        if apply_attenuation:
            if self.__max_detector_frequency is None:
                max_freq = np.max(efield.get_frequencies())
            else:
                max_freq = self.__max_detector_frequency
            attenuation = self.get_attenuation(i_solution, efield.get_frequencies(), max_freq)
            spec *= attenuation

        zenith_reflections = np.atleast_1d(self.get_reflection_angle(i_solution))  # lets handle the general case of multiple reflections off the surface (possible if also a reflective bottom layer exists)
        for zenith_reflection in zenith_reflections:  # loop through all possible reflections
            if (zenith_reflection is None):  # skip all ray segments where not reflection at surface happens
                continue
            r_theta = NuRadioReco.utilities.geometryUtilities.get_fresnel_r_p(
                zenith_reflection, n_2=1., n_1=self.__medium.get_index_of_refraction([self.__X2[0], self.__X2[1], -1 * units.cm]))
            r_phi = NuRadioReco.utilities.geometryUtilities.get_fresnel_r_s(
                zenith_reflection, n_2=1., n_1=self.__medium.get_index_of_refraction([self.__X2[0], self.__X2[1], -1 * units.cm]))
            efield[efp.reflection_coefficient_theta] = r_theta
            efield[efp.reflection_coefficient_phi] = r_phi

            spec[1] *= r_theta
            spec[2] *= r_phi
            self.__logger.debug(
                "ray hits the surface at an angle {:.2f}deg -> reflection coefficient is r_theta = {:.2f}, r_phi = {:.2f}".format(
                    zenith_reflection / units.deg,
                    r_theta, r_phi))
        i_reflections = self.get_results()[i_solution]['reflection']
        if (i_reflections > 0):  # take into account possible bottom reflections
            # each reflection lowers the amplitude by the reflection coefficient and introduces a phase shift
            reflection_coefficient = self.__medium.reflection_coefficient ** i_reflections
            phase_shift = (i_reflections * self.__medium.reflection_phase_shift) % (2 * np.pi)
            # we assume that both efield components are equally affected
            spec[1] *= reflection_coefficient * np.exp(1j * phase_shift)
            spec[2] *= reflection_coefficient * np.exp(1j * phase_shift)
            self.__logger.debug(
                f"ray is reflecting {i_reflections:d} times at the bottom -> reducing the signal by a factor of {reflection_coefficient:.2f}")

        # apply the focusing effect
        if self.__config['propagation']['focusing']:
            focusing = self.get_focusing(i_solution, limit=float(self.__config['propagation']['focusing_limit']))
            spec[1:] *= focusing

        efield.set_frequency_spectrum(spec, efield.get_sampling_rate())
        return efield

    def set_config(self, config):
        """
        Change the configuration file used by the raytracer

        Parameters:
        ------------------
        config: dict or None
            The new configuration settings
            If None, the default config settings will be applied
        """
        if(config is None):
            self.__config = {'propagation': {}}
            self.__config['propagation']['attenuate_ice'] = True
            self.__config['propagation']['focusing_limit'] = 2
            self.__config['propagation']['focusing'] = False
        else:
            self.__config = config

    def get_config(self):
        """
        Returns the current configuration file
        """
        return self.__config<|MERGE_RESOLUTION|>--- conflicted
+++ resolved
@@ -2035,14 +2035,10 @@
         return 2 + 4 * self.__n_reflections  # number of possible ray-tracing solutions
 
     def get_raytracing_output(self, i_solution):
-<<<<<<< HEAD
-        focusing = self.get_focusing(i_solution, limit=float(self.__config['propagation']['focusing_limit']))
-=======
         if self.__config['propagation']['focusing']:    
             focusing = self.get_focusing(i_solution, limit=float(self.__config['propagation']['focusing_limit']))
         else: 
             focusing = 1
->>>>>>> e9ba0183
         output_dict = {
             'ray_tracing_C0': self.get_results()[i_solution]['C0'],
             'ray_tracing_C1': self.get_results()[i_solution]['C1'],
