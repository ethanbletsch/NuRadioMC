--- conflicted
+++ resolved
@@ -1,11 +1,7 @@
 from __future__ import absolute_import, division, print_function
 import numpy as np
 from NuRadioMC.utilities import units
-<<<<<<< HEAD
-from six import iterkeys
-=======
 from six import iterkeys, iteritems
->>>>>>> 0eb5f322
 from scipy import constants
 import h5py
 import logging
@@ -46,17 +42,7 @@
     Calculates the random tau decay time taking into account time dilation
     """
 
-<<<<<<< HEAD
-    gamma = energy/tau_mass # tau_mass must be in natural units (c = 1)
-    tau_mean_time = gamma * tau_rest_time
-
-    # The tau decay time is taken assuming an exponential decay
-    # and applying the inverse transform method
-    tau_decay_time = -np.log(1 - np.random.uniform(0,1)) * tau_mean_time
-
-    return tau_decay_time
-
-=======
+
 def get_tau_decay_time(energy):
     """
     Calculates the random tau decay time taking into account time dilation
@@ -71,51 +57,12 @@
 
     return tau_decay_time
 
-
->>>>>>> 0eb5f322
 def get_tau_speed(energy):
     """
     Calculates the speed of the tau lepton
     """
 
-<<<<<<< HEAD
-    gamma = energy/tau_mass
-    if (gamma < 1):
-        raise ValueError('The energy is less than the tau mass. Returning zero speed')
-        return 0
-    beta = np.sqrt(1 - 1/gamma**2)
-
-    return beta * constants.c*units.m/units.s
-
-def get_tau_vertex(data_sets, iE):
-
-    decay_time = get_tau_decay_time(data_sets['energies'][iE])
-    tau_speed = get_tau_speed(data_sets['energies'][iE])
-
-    # Let us assume that the tau has the same direction as the tau neutrino
-    # to calculate the vertex of the second shower
-    # This must be changed in the future
-
-    second_vertex_x  = tau_speed * decay_time
-    second_vertex_x *= np.sin(data_sets['zeniths'][iE]) * np.cos(data_sets['azimuths'][iE])
-    second_vertex_x += data_sets['xx'][iE]
-    data_sets['xx'][iE] = second_vertex_x
-
-    second_vertex_y  = tau_speed * decay_time
-    second_vertex_y *= np.sin(data_sets['zeniths'][iE]) * np.sin(data_sets['azimuths'][iE])
-    second_vertex_y += data_sets['yy'][iE]
-    data_sets['yy'][iE] = second_vertex_y
-
-    second_vertex_z  = tau_speed * decay_time
-    second_vertex_z *= np.cos(data_sets['zeniths'][iE])
-    second_vertex_z += data_sets['zz'][iE]
-    data_sets['zz'][iE] = second_vertex_z
-
-def write_events_to_hdf5(filename, data_sets, attributes, n_events_per_file=None):
-    """
-    writes NuRadioMC input parameters to hdf5 file
-
-=======
+
     gamma = energy / tau_mass
     if (gamma < 1):
         raise ValueError('The energy is less than the tau mass. Returning zero speed')
@@ -157,8 +104,6 @@
     """
     writes NuRadioMC input parameters to hdf5 file
 
-
->>>>>>> 0eb5f322
     this function can automatically split the dataset up into multiple files for easy multiprocessing
 
     Parameters
@@ -182,14 +127,10 @@
     else:
         n_events_per_file = int(n_events_per_file)
     iFile = -1
-<<<<<<< HEAD
-    start_index = 0
-=======
     evt_id_first = data_sets['event_ids'][0]
     evt_id_last_previous = 0  # save the last event id of the previous file
     start_index = 0
     n_events_total = 0
->>>>>>> 0eb5f322
     while True:
         iFile += 1
         filename2 = filename
@@ -208,27 +149,6 @@
             fout.attrs[key] = value
         fout.attrs['total_number_of_events'] = total_number_of_events
 
-<<<<<<< HEAD
-        stop_index = start_index + n_events_per_file  # the 'stop_index' is 1 + the actual index
-        if(stop_index >= n_events):
-            stop_index = n_events
-        else:
-            evt_id_last = data_sets['event_ids'][stop_index - 1]
-            if(evt_id_last == np.unique(data_sets['event_ids'])[-1]): # last event index is very last event but not last vertex
-                stop_index = n_events
-            else:
-                tmp = np.squeeze(np.argwhere(data_sets['event_ids'] > evt_id_last)) # set stop index such that last event is competely in file
-                if(tmp.size == 1):
-                    stop_index = tmp
-                else:
-                    stop_index = tmp[0]
-
-        print('writing file {} with {} events'.format(filename2, stop_index - start_index))
-        for key, value in data_sets.iteritems():
-            fout[key] = value[start_index:stop_index]
-
-        fout.attrs['n_events'] = len(np.unique(np.array(fout['event_ids'])))
-=======
         evt_id_first = evt_ids_this_file[0]
         evt_id_last = evt_ids_this_file[-1]
         
@@ -269,21 +189,15 @@
         print('writing file {} with {} events (id {} - {}) and {} entries'.format(filename2, n_events_this_file, evt_id_first,
                                                                                   evt_id_last, stop_index - start_index))
         fout.attrs['n_events'] = n_events_this_file
->>>>>>> 0eb5f322
         fout.close()
         n_events_total += n_events_this_file
 
         start_index = stop_index
-<<<<<<< HEAD
-        if(start_index == n_events):  # break while loop if all events are saved
-            break
-
-=======
+
         evt_id_last_previous = evt_id_last
         if(evt_id_last == n_events):  # break while loop if all events are saved
             break
     logger.info("wrote {} events in total".format(n_events_total))
->>>>>>> 0eb5f322
 
 def primary_energy_from_deposited(Edep, ccnc, flavor, inelasticity):
     """
@@ -321,13 +235,9 @@
                                 flavor=[12, -12, 14, -14, 16, -16],
                                 n_events_per_file=None,
                                 spectrum='log_uniform',
-<<<<<<< HEAD
-                                addTauSecondBang=False):
-=======
                                 add_tau_second_bang=False,
                                 add_tau_larger_volume=False):
                                 deposited=False):
->>>>>>> 0eb5f322
     """
     Event generator
 
@@ -491,32 +401,7 @@
     #from AraSim
     epsilon = np.log10(energies / 1e9)
     inelasticity = pickY(flavors, ccncs, epsilon)
-    """
-<<<<<<< HEAD
-
-    if addTauSecondBang:
-        mask = (data_sets['ccncs'] == 'cc') & (np.abs(data_sets['flavors']) == 16)  # select nu_tau cc interactions
-        n_taus = 0
-        for event_id in data_sets['event_ids'][mask]:
-            iE = event_id - start_event_id + n_taus
-            n_taus += 1  # we change the datasets during the loop, to still have the correct indices, we need to keep track of the number of events we inserted
-
-            # insert second vertex after the first neutrino interaction
-            for key in iterkeys(data_sets):
-                data_sets[key] = np.insert(data_sets[key], iE, data_sets[key][iE])
-            iE += 1
-            data_sets['n_interaction'][iE] = 2  # specify that new event is a second interaction
-
-            # Calculating the energy of the tau from the neutrino energy
-            data_sets['energies'][iE] = (1-data_sets['inelasticity'][iE-1])*data_sets['energies'][iE-1]
-
-            # Calculation of the tau decay vertex
-            get_tau_vertex(data_sets, iE)
-
-            # set flavor to tau
-            data_sets['flavors'][iE] = 15 * np.sign(data_sets['flavors'][iE])  # keep particle/anti particle nature
-=======
-    
+    """    
     if deposited:
         data_sets["energies"] = [primary_energy_from_deposited(Edep, ccnc, flavor, inelasticity) \
                                 for Edep, ccnc, flavor, inelasticity in \
@@ -571,9 +456,7 @@
                     # set flavor to tau
                     data_sets_fiducial['flavors'][iE2] = 15 * np.sign(data_sets_fiducial['flavors'][iE2])  # keep particle/anti particle nature
         print("added {} tau decays to the event list".format(n_taus))
->>>>>>> 0eb5f322
-
-    write_events_to_hdf5(filename, data_sets, attributes, n_events_per_file=n_events_per_file)
+   write_events_to_hdf5(filename, data_sets, attributes, n_events_per_file=n_events_per_file)
 
 
 def split_hdf5_input_file(input_filename, output_filename, number_of_events_per_file):
@@ -593,11 +476,7 @@
     data_sets = {}
     attributes = {}
     for key, value in fin.items():
-<<<<<<< HEAD
-        if isinstance(value, h5py.Dataset): # the loop is also over potential subgroupu that we don't want to consider here
-=======
         if isinstance(value, h5py.Dataset):  # the loop is also over potential subgroupu that we don't want to consider here
->>>>>>> 0eb5f322
             data_sets[key] = np.array(value)
     for key, value in fin.attrs.items():
         attributes[key] = value
@@ -605,26 +484,3 @@
     fin.close()
 
     write_events_to_hdf5(output_filename, data_sets, attributes, n_events_per_file=number_of_events_per_file)
-
-<<<<<<< HEAD
-
-=======
->>>>>>> 0eb5f322
-
-if __name__ == '__main__':
-    # define simulation volume
-    xmin = -3 * units.km
-    xmax = 3 * units.km
-    ymin = -3 * units.km
-    ymax = 3 * units.km
-<<<<<<< HEAD
-    zmin = -2.7 * units.km
-    zmax = 0 * units.km
-    generate_eventlist_cylinder('1e19.hdf5', 1e3, 1e19 * units.eV, 1e19 * units.eV,
-                                0, 3*units.km, zmin, zmax)
-=======
-    fiducial_zmin = -2.7 * units.km
-    fiducial_zmax = 0 * units.km
-    generate_eventlist_cylinder('1e19.hdf5', 1e3, 1e19 * units.eV, 1e19 * units.eV,
-                                0, 3 * units.km, fiducial_zmin, fiducial_zmax)
->>>>>>> 0eb5f322
