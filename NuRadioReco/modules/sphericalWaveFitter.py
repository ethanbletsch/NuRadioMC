from NuRadioReco.utilities import geometryUtilities as geo_utl
import scipy.optimize as opt
import numpy as np
from radiotools import helper as hp
from NuRadioReco.framework.parameters import stationParameters as stnp
from NuRadioReco.framework.parameters import showerParameters as shp
import matplotlib.pyplot as plt
from NuRadioReco.utilities import units
import scipy.signal
from scipy import constants
from mpl_toolkits.axes_grid1 import make_axes_locatable


class sphericalWaveFitter:
    " Fits position x,y, z of a source using spherical fit to channels "

    def __init__(self):
        pass


    def begin(self, channel_ids = [0, 3, 9, 10]):
        self.__channel_ids = channel_ids
        pass


    def run(
        self, evt, station, det, start_pulser_position, n_index = None, 
        grid_size = 2, step_size = .1, mode='add', debug = True, debugplots_path=''):
        """
        Find the source position that maximizes the channel-channel correlations

        Parameters
        ----------
        evt: Event
        station: Station
            station to be used in the reconstruction
        det: Detector object
            detector that specifies the channel positions
        start_pulser_position: float or np.array
            the start position for the brute force optimization
        n_index: float
            the index of refraction to be used
        grid_size: float
            The maximum distance (in x/y/z) around the start_pulser_position
            to explore in the fit
        step_size: float
            The step size to use in the fit
        mode: str
            How to maximize the correlations. Options:

            * 'add' - Maximize the sum of the correlations
            * 'add_normalize_correlation' - same as 'add', but normalize 
              the maximum correlation for each channel pair

        debug: bool, default True
            if True, create additional debug plots (slow!)
        debugplots_path: str
            where to save the debug plots
        """
        print("channels used for this reconstruction:", self.__channel_ids)


        def get_distance(x, y):
            return np.sqrt((x[0] - y[0])**2+ (x[1] - y[1])**2 + (x[2] - y[2])**2)


        def get_time_delay_spherical_wave(position, ch_pair, n=n_index):
            T0 = get_distance(position, det.get_relative_position(station_id, ch_pair[0]))/(constants.c/n_index)*units.s
            T1 = get_distance(position, det.get_relative_position(station_id, ch_pair[1]))/(constants.c/n_index)*units.s
            return T1 - T0


        self.__channel_pairs = []
        self.__relative_positions = []
        self.__relative_delays = []
        station_id = station.get_id()
        for i in range(len(self.__channel_ids) - 1):
            for j in range(i + 1, len(self.__channel_ids)):
                id1, id2 = self.__channel_ids[i], self.__channel_ids[j]
                relative_positions = det.get_relative_position(station_id, id1) - det.get_relative_position(station_id, id2)
                self.__relative_positions.append(relative_positions)
                self.__relative_delays.append(
                    station.get_channel(id1).get_trace_start_time()
                    - station.get_channel(id2).get_trace_start_time()
                )
                self.__channel_pairs.append([self.__channel_ids[i], self.__channel_ids[j]])


        self.__sampling_rate = station.get_channel(self.__channel_ids[0]).get_sampling_rate()
        if debug:
            fig, ax = plt.subplots( len(self.__channel_pairs), 2)


        def likelihood(pulser_position, x = None, y = None, debug_corr = False):
            if len(pulser_position) == 1:
                pulser_position = [x, y, pulser_position[0]]
            corr = 0
            if debug_corr:
                fig = plt.figure(figsize= (5, 1*len(self.__channel_pairs)))
            for ich, ch_pair in enumerate(self.__channel_pairs):
                positions = self.__relative_positions[ich]
                times = []
                tmp = -1*get_time_delay_spherical_wave(pulser_position, ch_pair, n=n_index)
                tmp -= self.__relative_delays[ich]
                n_samples = -1*tmp * self.__sampling_rate
                pos = int(len(self.__correlation[ich]) / 2 - n_samples)
                corr += self.__correlation[ich, pos]
                if debug_corr:
                    ax = fig.add_subplot(len(self.__channel_pairs), 1, ich+1)
                    ax.plot(self.__correlation[ich])
                    ax.set_ylim((0, max(self.__correlation[ich])))
                    ax.axvline(pos, label = 'reconstruction', lw = 1, color = 'orange')
                    ax.axvline(self._pos_starting[ich], label = 'starting pos', lw = 1, color = 'green')
                    ax.set_title("channel pair {}".format( ch_pair), fontsize = 5)
                    ax.legend(fontsize = 5)

            if debug_corr:
                fig.tight_layout()
                fig.savefig("{}/debug.pdf".format(debugplots_path))

            return -1*corr



        trace = np.copy(station.get_channel(self.__channel_pairs[0][0]).get_trace())
        self.__correlation = np.zeros((len(self.__channel_pairs), len(np.abs(scipy.signal.correlate(trace, trace))) ))

        for ich, ch_pair in enumerate(self.__channel_pairs):
            trace1 = np.copy(station.get_channel(self.__channel_pairs[ich][0]).get_trace())
            trace2 = np.copy(station.get_channel(self.__channel_pairs[ich][1]).get_trace())

            t_max1 = station.get_channel(self.__channel_pairs[ich][0]).get_times()[np.argmax(np.abs(trace1))]
            t_max2 = station.get_channel(self.__channel_pairs[ich][1]).get_times()[np.argmax(np.abs(trace2))]
            corr_range = 50 * units.ns
            snr1 = np.max(np.abs(station.get_channel(self.__channel_pairs[ich][0]).get_trace()))
            snr2 = np.max(np.abs(station.get_channel(self.__channel_pairs[ich][1]).get_trace()))
            if snr1 > snr2:
                trace1[np.abs(station.get_channel(self.__channel_pairs[ich][0]).get_times() - t_max1) > corr_range] = 0
            else:
                trace2[np.abs(station.get_channel(self.__channel_pairs[ich][1]).get_times() - t_max2) > corr_range] = 0
            self.__correlation[ich] = np.abs(scipy.signal.correlate(trace1, trace2))
            if mode == 'add_normalize_correlation':
                self.__correlation[ich] /= np.max(self.__correlation[ich])
<<<<<<< HEAD
          
=======

>>>>>>> 85d95d13


        #### set positions for starting position ####
        self._pos_starting = np.zeros(len(self.__channel_pairs))
        for ich, ch_pair in enumerate(self.__channel_pairs):
            positions = self.__relative_positions[ich]
            times = []

            tmp = get_time_delay_spherical_wave(start_pulser_position, ch_pair, n=n_index)
            n_samples = tmp * self.__sampling_rate
            self._pos_starting[ich] = int(len(self.__correlation[ich]) / 2 - n_samples)


        #method = 'Nelder-Mead'
        x_start, y_start, z_start = start_pulser_position
        if len(np.atleast_1d(step_size)) == 3:
            dx, dy, dz = step_size
        else:
            dx, dy, dz = [step_size, step_size, step_size]
        #ll = opt.minimize(likelihood, x0 = (start_pulser_position[0]-10, start_pulser_position[1], start_pulser_position[2]),method = method)#
        res = opt.brute(
            likelihood, 
            ranges=(
                slice(x_start - grid_size, x_start + grid_size, dx), 
                slice(y_start - grid_size, y_start + grid_size, dy), 
                slice(z_start - grid_size, z_start + grid_size,dz)
            ), finish = opt.fmin, full_output=debug
        )
        if debug:
            ll, fval, grid, jout = res
        else:
            ll = res
        print("start position: {}".format(start_pulser_position))
        print("reconstructed position: {}".format([ll[0], ll[1], ll[2]]))

        if debug:
            fig, ax = plt.subplots(1,1, subplot_kw=dict(projection='3d'))
            jout_abs = np.abs(jout)
            vmin, vmax = np.min(jout_abs), np.max(jout_abs)
            vcut = vmin + 2/3 * (vmax-vmin)
            mask = jout_abs > vcut
            for channel_id in self.__channel_ids:
                ax.scatter(*det.get_relative_position(station_id, channel_id), s=100, marker='s', label="Ch. {}".format(channel_id))
            im = ax.scatter(
                grid[0][mask], grid[1][mask], grid[2][mask], jout[mask], 
                s= 50 * (jout_abs[mask]-vcut) / (vmax-vcut), c=jout_abs[mask],
                cmap='plasma', alpha=.5, label='correlations')
            ax.scatter(*ll, marker='*', color='red', s=100, label='best fit ({:.2f}, {:.2f}, {:.2f})'.format(*ll))
            ax.set_xlabel('x (m)')
            ax.set_ylabel('y (m)')
            ax.set_zlabel('z (m)')
            ax.set_xlim(start_pulser_position[0]-1.2*grid_size, start_pulser_position[0]+1.2*grid_size)
            ax.set_ylim(start_pulser_position[1]-1.2*grid_size, start_pulser_position[1]+1.2*grid_size)
            ax.set_zlim(start_pulser_position[2]-1.2*grid_size, start_pulser_position[2]+1.2*grid_size)
            ax.legend()
            plt.show()

        if debug:
            
            method = 'Nelder-Mead'
            x = np.arange(x_start -3, x_start +3, dx)
            y = np.arange(y_start - 3, y_start +3, dy)
            z = np.arange(z_start - 2, z_start + 2, dz)
            xx, yy = np.meshgrid(x, y)
            zz = np.zeros((len(x), len(y)))
            zz_values = np.zeros((len(x), len(y)))
            for ix, x_i in enumerate(x):
                for iy, y_i in enumerate(y):
                    c = opt.minimize(likelihood, x0 = (start_pulser_position[2]), args = (x_i, y_i, False), method = method)
                    zz[ix, iy] = c.fun
                    zz_values[ix, iy] = c.x[0]

            fig = plt.figure(figsize = (10, 5))
            ax1 = fig.add_subplot(121)
            pax1 = ax1.pcolor(xx, yy,  zz.T)
            ymin = np.matrix(zz).argmin()
            z_min = opt.minimize(likelihood, x0 = (start_pulser_position[2]), args = (xx.T[np.unravel_index(ymin, (len(x), len(y)))], yy.T[np.unravel_index(ymin, (len(x), len(y)))], False), method = method)
            likelihood([xx.T[np.unravel_index(ymin, (len(x), len(y)))], yy.T[np.unravel_index(ymin, (len(x), len(y)))], z_min.x[0]], debug_corr = True)# debug plot
            print("z position for minimum grid: {}".format(z_min.x[0]))
            ax1.axhline(start_pulser_position[1], color = 'orange', label = 'starting position')
            ax1.axvline(start_pulser_position[0], color = 'orange')
            ax1.axhline(yy.T[np.unravel_index(ymin, (len(x), len(y)))], color = 'grey', label = 'minimum grid')
            ax1.axvline(xx.T[np.unravel_index(ymin, (len(x), len(y)))], color = 'grey')
            ax1.set_title("z starting position {}, z at minimum: {}".format(start_pulser_position[2], np.round(z_min.x[0],2)))
            ax1.set_xlabel("x position [m]")
            ax1.set_ylabel("y  position [m]")
            ax1.legend()
            ax2 = fig.add_subplot(122)
            ax2.set_xlabel("x position [m]")
            pax2 = ax2.pcolor(xx, yy, zz_values.T)
            divider = make_axes_locatable(ax1)
            cax = divider.append_axes("right", size="5%", pad=0.05)
            cbar = plt.colorbar(pax1, cax=cax)
            cbar.set_label("minimization value", rotation=270, labelpad = 15)
            divider = make_axes_locatable(ax2)
            cax = divider.append_axes("right", size="5%", pad=0.05)
            cbar = plt.colorbar(pax2, cax = cax)
            cbar.set_label("best fitting depth [m]", rotation = 270, labelpad = 15)
            fig.tight_layout()
            fig.savefig("{}/minimization_map.pdf".format(debugplots_path))


    def end(self):
        pass
<|MERGE_RESOLUTION|>--- conflicted
+++ resolved
@@ -141,11 +141,6 @@
             self.__correlation[ich] = np.abs(scipy.signal.correlate(trace1, trace2))
             if mode == 'add_normalize_correlation':
                 self.__correlation[ich] /= np.max(self.__correlation[ich])
-<<<<<<< HEAD
-          
-=======
-
->>>>>>> 85d95d13
 
 
         #### set positions for starting position ####
