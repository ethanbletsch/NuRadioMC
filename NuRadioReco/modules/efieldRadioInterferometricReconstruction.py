from NuRadioReco.modules.base.module import register_run
from NuRadioReco.utilities import units, interferometry
from NuRadioReco.framework.parameters import stationParameters as stnp
from NuRadioReco.framework.parameters import showerParameters as shp

from radiotools import helper as hp, coordinatesystems
from radiotools.atmosphere import models, refractivity

from NuRadioReco.framework.electric_field import ElectricField
from NuRadioReco.framework.event import Event
from NuRadioReco.framework.station import Station
from NuRadioReco.framework.base_shower import BaseShower
from NuRadioReco.detector.detector_base import DetectorBase

from collections import defaultdict
import numpy as np
import sys
import copy
import matplotlib.pyplot as plt
from scipy.optimize import curve_fit

from typing import Optional

from tqdm import tqdm
from os import cpu_count

import logging
logger = logging.getLogger('NuRadioReco.efieldRadioInterferometricReconstruction')

""" 
This module hosts to classes
    - efieldInterferometricDepthReco
    - efieldInterferometricAxisReco

The radio-interferometric reconstruction (RIT) was proposed in [1]. 
The implementation here is based on work published in [2].

[1]: H. Schoorlemmer, W. R. Carvalho Jr., arXiv:2006.10348
[2]: F. Schlueter, T. Huege, doi:10.1088/1748-0221/16/07/P07048

"""

class efieldInterferometricDepthReco:
    """
    This class reconstructs the depth of the maximum of the longitudinal profile of the 
    beam-formed radio emission: X_RIT along a given axis. X_RIT is found to correlate with X_max. 
    This correlation may depend on the zenith angle, the frequency band, and detector layout
    (if the detector is very irregular).

    For the reconstruction, a shower axis is needed. The radio emission in the vxB polarisation is used 
    (and thus the arrival direction is needed).

    """

    def __init__(self):
        self._debug = None
        self._at = None
        self._tab = None
        self._interpolation = None
        self._signal_kind = None
        pass

    def begin(self, interpolation=True, signal_kind="power", debug=False):
        """
        Set module config.

        Parameters
        ----------

        interpolation : bool
            If true, use a linear interpolation to match sampling of the beamformed signal trace and the individual time-shifted antenna traces.
            Default is True, False is not yet implemented

        signal_kind : str
            Define which signal "metric" is used on the beamformed traces. Default "power" : sum over the squared amplitudes in a 100 ns window around the peak.
            Other options are "amplitude" or "hilbert_sum" 

        debug : bool
            If true, show some debug plots (Default: False).
        """
        self._debug = debug
        self._interpolation = interpolation
        self._signal_kind = signal_kind

        self._data = defaultdict(list)
        pass


    def sample_longitudinal_profile(
            self, traces, times, station_positions,
            shower_axis, core, depths=None, distances=None):
        """
        Returns the longitudinal profile of the interferometic signal sampled along the shower axis. 

        Parameters
        ----------

        traces : array(number_of_antennas, samples)
            Electric field traces (one polarisation of it, usually vxB) for all antennas/stations.

        times : array(number_of_antennas, samples)
            Time vectors corresponding to the electric field traces.

        station_positions : array(number_of_antennas, 3)
            Position of each antenna.

        shower_axis : array(3,)
            Axis/direction along which the interferometric signal is sampled. Anchor is "core".

        core : array(3,)
            Shower core. Keep in mind that the altitudes (z-coordinate) matters.

        depths : array (optinal)
            Define the positions (slant depth along the axis) at which the interferometric signal is sampled. 
            Instead of "depths" you can provide "distances".

        distances : array (optinal)
            Define the positions (geometrical distance from core along the axis) at which the interferometric signal is sampled.
            Instead of "distances" you can provide "depths".

        Returns
        -------
 
        signals : array
            Interferometric singals sampled along the given axis
        """

        zenith = hp.get_angle(np.array([0, 0, 1]), shower_axis)
        tstep = times[0, 1] - times[0, 0]

        if depths is not None:
            signals = np.zeros(len(depths))
            depths_or_distances = depths
        else:
            if distances is None:
                sys.exit("depths or distances has to be not None!")
            signals = np.zeros(len(distances))
            depths_or_distances = distances

        for idx, dod in enumerate(depths_or_distances):
            if depths is not None:
                try:
                    # here z coordinate of core has to be the altitude of the observation_level
                    dist = self._at.get_distance_xmax_geometric(
                        zenith, dod, observation_level=core[-1])
                except ValueError:
                    logger.info("ValueError in get_distance_xmax_geometric, setting signal to 0")
                    signals[idx] = 0
                    continue
            else:
                dist = dod

            if dist < 0:
                signals[idx] = 0
                continue

            point_on_axis = shower_axis * dist + core
            if self._interpolation:
                sum_trace = interferometry.interfere_traces_interpolation(
                    point_on_axis, station_positions, traces, times, tab=self._tab)
            else:
                # sum_trace = interferometry.interfere_traces_padding(
                #     point_on_axis, station_positions, core, traces, times, tab=self._tab)
                sys.exit("Not implemented")

            # plt.title(dod)
            # plt.plot(sum_trace)
            # plt.show()

            signal = interferometry.get_signal(sum_trace, tstep, kind=self._signal_kind)
            signals[idx] = signal

        return signals


    def reconstruct_interferometric_depth(
            self, traces, times, station_positions, shower_axis, core,
            lower_depth=400, upper_depth=800, bin_size=10, return_profile=False):
        """
        Returns Gauss-parameters fitted to the "peak" of the interferometic 
        longitudinal profile along the shower axis.
        
        A initial samping range and size in defined by "lower_depth", "upper_depth", "bin_size".
        However if the "peak", i.e., maximum signal is found at an edge the sampling range in
        continually increased (with a min/max depth of 0/2000 g/cm^2). The Gauss is fitted around the
        found peak with a refined sampling (use 20 samples in this narrow range).

        Parameters
        ----------

        traces : array(number_of_antennas, samples)
            Electric field traces (one polarisation of it, usually vxB) for all antennas/stations.

        times : array(number_of_antennas, samples)
            Time vectors corresponding to the electric field traces.

        station_positions : array(number_of_antennas, 3)
            Position of each antenna.

        shower_axis : array(3,)
            Axis/direction along which the interferometric signal is sampled. Anchor is "core".

        core : array(3,)
            Shower core. Keep in mind that the altitudes (z-coordinate) matters.

        lower_depth : float
            Define the lower edge for the inital sampling (default: 400 g/cm2).

        upper_depth : float
            Define the upper edge for the inital sampling (default: 800 g/cm2).

        bin_size : float
            Define the step size pf the inital sampling (default: 100 g/cm2).
            The refined sampling around the peak region is / 10 this value.

        return_profile : bool 
            If true return the sampled profile in addition to the Gauss parameter (default: False).

        Returns
        -------
        
        If return_profile is True
            
            depths_corse : np.array
                Depths along shower axis coarsely sampled
            
            depths_fine : np.array
                Depths along shower axis finely sampled (used in fitting)
            
            signals_corese : np.array
                Beamformed signals along shower axis coarsely sampled
            
            signals_fine : np.array
                Beamformed signals along shower axis finely sampled (used in fitting)
                    
            popt : list
                List of fitted Gauss parameters (amplitude, position, width)

        If return_profile is False:

            popt : list
                List of fitted Gauss parameters (amplitude, position, width)
        
        """

        depths = np.arange(lower_depth, upper_depth, bin_size)
        signals_tmp = self.sample_longitudinal_profile(
            traces, times, station_positions, shower_axis, core, depths=depths)

        # if max signal is at the upper edge add points there
        if np.argmax(signals_tmp) == len(depths) - 1:
            while True:
                depth_add = np.amax(depths) + bin_size
                signal_add = self.sample_longitudinal_profile(
                    traces, times, station_positions, shower_axis, core, depths=[depth_add])
                depths = np.append(depths, depth_add)
                signals_tmp = np.append(signals_tmp, signal_add)

                if not np.argmax(signals_tmp) == len(depths) - 1 or depth_add > 2000:
                    break

        # if max signal is at the lower edge add points there
        elif np.argmax(signals_tmp) == 0:
            while True:
                depth_add = np.amin(depths) - bin_size
                signal_add = self.sample_longitudinal_profile(
                    traces, times, station_positions, shower_axis, core, depths=[depth_add])
                depths = np.append(depth_add, depths)
                signals_tmp = np.append(signal_add, signals_tmp)

                if not np.argmax(signals_tmp) == 0 or depth_add <= 0:
                    break

        idx_max = np.argmax(signals_tmp)
        depths_final = np.linspace(
            depths[idx_max - 1], depths[idx_max + 1], 20)  # 10 g/cm2 bins
        signals_final = self.sample_longitudinal_profile(
            traces, times, station_positions, shower_axis, core, depths=depths_final)

        def normal(x, A, x0, sigma):
            """ Gauss curve """
            return A / np.sqrt(2 * np.pi * sigma ** 2) \
                * np.exp(-1 / 2 * ((x - x0) / sigma) ** 2)

        popt, _ = curve_fit(normal, depths_final, signals_final, p0=[np.amax(
            signals_final), depths_final[np.argmax(signals_final)], 100], maxfev=1000)
        xrit = popt[1]

        if return_profile:
            return depths, depths_final, signals_tmp, signals_final, popt

        return xrit


    def update_atmospheric_model_and_refractivity_table(self, shower):
        """ 
        Updates model of the atmosphere and tabulated, integrated refractive index according to shower properties.

        Parameters
        ----------

        shower : BaseShower
        """
        logger.warn("flat earth geometry assumed. default was curved. If issue has been fixed, consider moving back to curved")
        curved = False

        if self._at is None:
            self._at = models.Atmosphere(shower[shp.atmospheric_model], curved=curved)
            self._tab = refractivity.RefractivityTable(
                self._at.model, refractivity_at_sea_level=shower[shp.refractive_index_at_ground] - 1, curved=curved)

        elif self._at.model != shower[shp.atmospheric_model]:
            self._at = models.Atmosphere(shower[shp.atmospheric_model],curved=curved)
            self._tab = refractivity.RefractivityTable(
                self._at.model, refractivity_at_sea_level=shower[shp.refractive_index_at_ground] - 1, curved=curved)
        
        elif self._tab._refractivity_at_sea_level != shower[shp.refractive_index_at_ground] - 1:
            self._tab = refractivity.RefractivityTable(
                self._at.model, refractivity_at_sea_level=shower[shp.refractive_index_at_ground] - 1, curved=curved)
        
        else:
            pass


    @register_run()
    def run(self,
            evt: Event,
            det: DetectorBase,
            shower: BaseShower,
            use_mc_pulses: bool=True,
            station_ids: Optional[list] = None,
            mc_jitter: Optional[float] = None,
            upper_depth: float = 1000.,
            lower_depth: float = 400.,
            geometry: Optional[tuple] = None
            ):
        """ 
        Run interferometric reconstruction of depth of coherent signal.

        Parameters
        ----------

        evt : Event
            Event to run the module on.
        
        det : Detector
            Detector description

        shower: BaseShower
            Shower to extract geometry and atmospheric information from. Conventional: `evt.get_first_shower()` or `evt.get_first_sim_shower()`

        use_mc_pulses : bool
            if true, take electric field trace from sim_station

        station_ids: Optional[list] (default: None)
            station_ids whose channels will be read out. For all stations, use `evt.get_station_ids()`

        mc_jitter: Optional[float] (with unit of time, default: None)
            Standard deviation of Gaussian noise added to timings, if set.

        geometry: Optional[tuple] = (axis, core) (defaul: None)
            Geometry to be used to reconstruct XRIT; ignores the geometry of `shower` (but keeps magnetic field vector)
        """

        self.update_atmospheric_model_and_refractivity_table(shower)
        if geometry is not None:
            shower_axis, core = geometry
            def get_theta_phi(axis: np.ndarray):
                x = axis[...,0]
                y = axis[...,1]
                z = axis[...,2]
                phi = np.arctan2(y,x)
                theta = np.arctan2(np.sqrt(x**2 + y**2), z)
                return theta, phi
            cs = coordinatesystems.cstrafo(*get_theta_phi(shower_axis), shower[shp.magnetic_field_vector])
        else:
            core, shower_axis, cs = get_geometry_and_transformation(shower)

        traces_vxB, times, pos = get_station_data(
            evt, det, cs, use_mc_pulses, station_ids=station_ids, mc_jitter=mc_jitter, n_sampling=256)
        
        def normal(x, A, x0, sigma):
            """ Gauss curve """
            return A / np.sqrt(2 * np.pi * sigma ** 2) \
                * np.exp(-1 / 2 * ((x - x0) / sigma) ** 2)


        if self._debug:
            depths, depths_final, signals_tmp, signals_final, rit_parameters = \
                self.reconstruct_interferometric_depth(
                    traces_vxB, times, pos, shower_axis, core, return_profile=True, lower_depth=lower_depth, upper_depth=upper_depth)
            xrit = rit_parameters[1]
            fig, ax = plt.subplots(1)
            ax.scatter(depths, signals_tmp, color="blue", label="signals_tmp", s=2, zorder=1.1)
            ax.scatter(depths_final, signals_final, color="red", label="signals_final", s=2, zorder=1)
            ax.plot(depths_final, normal(
                depths_final, *rit_parameters), label="gauss fit", color="black", ls="--")
            ax.axvline(rit_parameters[1])
            ax.set_xlabel("slant depth [g/cm2]")
            ax.set_ylabel(self._signal_kind)
            ax.legend()
            plt.show()
        else:
            xrit = self.reconstruct_interferometric_depth(
                traces_vxB, times, pos, shower_axis, core, lower_depth=lower_depth, upper_depth=upper_depth)

        shower.set_parameter(shp.interferometric_shower_maximum, xrit * units.g / units.cm2)

        #TODO: Add calibration Xmax(Xrit, theta, ...)?
        # for plotting
        self._data["xrit"].append(xrit)
        self._data["xmax"].append(shower[shp.shower_maximum] / (units.g / units.cm2))
        self._data["zenith"].append(shower[shp.zenith])

    def end(self):
        """
        Plot reconstructed depth vs true depth of shower maximum (Xmax).
        """

        fig, ax = plt.subplots(1)
        sct = ax.scatter(
            self._data["xmax"], self._data["xrit"], s=200, c=np.rad2deg(self._data["zenith"]))
        cbi = plt.colorbar(sct, pad=0.02)
        cbi.set_label("zenith angle / deg")
        ax.set_xlabel(r"$X_\mathrm{max}$ / g$\,$cm$^{-2}$")
        ax.set_ylabel(r"$X_\mathrm{RIT}$ / g$\,$cm$^{-2}$")
        fig.tight_layout()
        plt.show()
        pass


class efieldInterferometricAxisReco(efieldInterferometricDepthReco):
    """
    Class to reconstruct the shower axis with beamforming.
    """
    def __init__(self):
        super().__init__()
        self.multiprocessing = False


    def find_maximum_in_plane(self, xs, ys, p_axis, station_positions, traces, times, cs: coordinatesystems.cstrafo):
        """
        Sample interferometric signals in 2-d plane (vxB-vxvxB) perpendicular to a given axis on a rectangular/quadratic grid.
        The orientation of the plane is defined by the radiotools.coordinatesytem.cstrafo argument. 

        Parameters
        ----------

        xs : array
            x-coordinates defining the sampling positions.

        ys : array
            y-coordinates defining the sampling positions.

        p_axis : array(3,)
            Origin of the 2-d plane along the axis.

        station_positions : array(number_of_antennas, 3)
            Position of each antenna.

        traces : array(number_of_antennas, samples)
            Electric field traces (one polarisation of it, usually vxB) for all antennas/stations.

        times : array(number_of_antennas, samples)
            Time vectors corresponding to the electric field traces.

        cs : radiotools.coordinatesytem.cstrafo

        Returns
        -------

        idx : int
            Index of the entry with the largest signal (np.argmax(signals))

        signals : array(len(xs), len(ys))
            Interferometric signal

        """
        tstep = times[0, 1] - times[0, 0]
        # if multiprocessing
        def yiteration(xdx, x):
        # for xdx, x in enumerate(tqdm(xs)):
            signals = np.zeros(len(ys))
            for ydx, y in enumerate(ys):
                p = p_axis + cs.transform_from_vxB_vxvxB(np.array([x, y, 0]))

                sum_trace = interferometry.interfere_traces_interpolation(
                    p, station_positions, traces, times, tab=self._tab)

                if False:
                    from scipy.signal import hilbert
                    fig = plt.figure()
                    ax = fig.add_subplot()
                    # ax.plot(sum_trace, color="r", label="sum_trace")
                    ax.plot((np.abs(sum_trace) - np.abs(hilbert(sum_trace))) / np.abs(sum_trace), color="b", label="|sum_trace| - |hilbert|")
                    ax.legend()
                    plt.show()
                    sys.exit("plotted")

                signal = interferometry.get_signal(
                    sum_trace, tstep, kind=self._signal_kind)
                signals[ydx] = signal
            return signals

        if not self.multiprocessing:
            signals = []
            for xdx,x in enumerate(xs):
                signals.append(yiteration(xdx, x))
        elif self.multiprocessing:
            from joblib import Parallel, delayed
            signals = Parallel(n_jobs=max(min(cpu_count() // 2, len(xs)), 2))(
                delayed(yiteration)(xdx, x) for xdx, x in enumerate(xs))

        signals = np.vstack(signals)
        idx = np.argmax(signals)
        return idx, signals


    def sample_lateral_cross_section(
            self,
            traces, times, station_positions,
            shower_axis_inital, core, depth, cs: coordinatesystems.cstrafo,
            shower_axis_mc, core_mc,
            relative=False, initial_grid_spacing=60, centered_around_truth=True,
            cross_section_size=1000, deg_resolution=np.deg2rad(0.005), fit_lateral: bool = False):
        """
        Sampling the "cross section", i.e., 2d-lateral distribution of the beam formed signal for a slice in the atmosphere.
        It is looking for the maximum in the lateral distribution with an (stupid) iterative grid search.

        Returns the position and the strenght of the maximum signal.

        Parameters
        ----------

        traces : array(number_of_antennas, samples)
            Electric field traces (one polarisation of it, usually vxB) for all antennas/stations.

        times : array(number_of_antennas, samples)
            Time vectors corresponding to the electric field traces.

        station_positions : array(number_of_antennas, 3)
            Position of each antenna.

        shower_axis_inital : array(3,)
            Axis/direction which is used as initial guess for the true shower axis.
            Around this axis the interferometric signals are sample on 2-d planes.

        core : array(3,)
            Shower core which is used as initial guess. Keep in mind that the altitudes (z-coordinate) matters.

        depth : np.array

        cs : radiotools.coordinatesytem.cstrafo

        shower_axis_mc : np.array(3,)

        core_mc : np.array(3,)

        relative : bool (Default: False)
            If True, the size of the search grid is relative to the distance between the MC axis and the inital guess axis.
            The search grid will by a 20 x 20 and just include the MC axis. It is made sure that the MC axis is not at a
            grid point. If False, see `centered_around_truth`.

        initial_grid_spacing : double
            Initial spacing of your grid points in meters. (Default: 60m)

        centered_around_truth : bool (Default: True)
            Only used when `relative == False`. If True, the search grid will be constructed around the MC axis. The size
            and spacing between grid points is determined by `cross_section_size` and `initial_grid_spacing`. If False,
            the search grid is constructed around the inital guess axis. It ensured that the MC-axis is within the search grid.
            that means the grid size might be abitrary large (which makes the reconstruction very slow) if the inital axis is far off
            the MC axis.

        cross_section_size : float
            (Only used when `centered_around_truth == True`.) Side length on the 2-d planes (slice) along which the maximum around
            the initial axis is sampled in meters. (Default: 1000m)

        deg_resolution : float
            Target spacing for the grid spacing in terms of opening angle. Unit is radiants.
            Defines the stopping condition for the iterations. (Default: np.deg2rad(0.005))

        Returns
        -------

        point_found : np.array(3,)
            Position of the found maximum

        weight : float
            Amplitude/Strengt of the maximum

        """

        zenith_inital, _ = hp.cartesian_to_spherical(
            *np.split(shower_axis_inital, 3))
        dist = self._at.get_distance_xmax_geometric(
            zenith_inital, depth, observation_level=core[-1])
        p_axis = shower_axis_inital * dist + core

        # we use the true core to make sure that it is within the inital search gri
        mc_at_plane = interferometry.get_intersection_between_line_and_plane(
            shower_axis_inital, p_axis, shower_axis_mc, core_mc) # gives interserction between a plane normal to the shower axis initial guess (shower_axis_inital) anchored at a point in this vB plane at the requested height/depth along the initial axis (p_axis), with the true/montecarlo shower axis anchored at the true/mc core
        mc_vB = cs.transform_to_vxB_vxvxB(mc_at_plane, core=p_axis) # could instead use p_axis if no mc available?
        # mc_points.append(mc_at_plane + core)

        dr_ref_target = np.tan(deg_resolution) * dist
        if relative:
            # ensure that true xmax is within the search grid but not on a grid point
            xlims = (np.array([-1.2, 1.2]) + np.random.uniform(0, .1, 2)) * np.abs(mc_vB[0])
            ylims = (np.array([-1.2, 1.2]) + np.random.uniform(0, .1, 2)) * np.abs(mc_vB[1])

            xs = np.linspace(*xlims, 20)
            ys = np.linspace(*ylims, 20)

        else:
            if centered_around_truth:
                xs = np.arange(mc_vB[0] - cross_section_size / 2 -
                            np.random.uniform(0, initial_grid_spacing, 1),
                            mc_vB[0] + cross_section_size / 2, initial_grid_spacing)
                ys = np.arange(mc_vB[1] - cross_section_size / 2 -
                            np.random.uniform(0, initial_grid_spacing, 1),
                            mc_vB[1] + cross_section_size / 2, initial_grid_spacing)

            else:
                # quadratic grid with true intersection contained
                max_dist = np.amax(
                    [np.abs(mc_vB[0]), np.abs(mc_vB[1]), 3 * initial_grid_spacing]) + initial_grid_spacing
                xlims = np.array([-max_dist, max_dist]) + \
                    np.random.uniform(-0.1 * initial_grid_spacing,
                                    0.1 * initial_grid_spacing, 2)
                ylims = np.array([-max_dist, max_dist]) + \
                    np.random.uniform(-0.1 * initial_grid_spacing,
                                    0.1 * initial_grid_spacing, 2)
                xs = np.arange(xlims[0], xlims[1] +
                            initial_grid_spacing, initial_grid_spacing)
                ys = np.arange(ylims[0], ylims[1] +
                            initial_grid_spacing, initial_grid_spacing)

        iloop = 0
        xh, yh, sh = [], [], []
        while True:
            idx, signals = self.find_maximum_in_plane(
                xs, ys, p_axis, station_positions, traces, times, cs=cs)

            xh.append(xs)
            yh.append(ys)
            sh.append(signals)

            if self._debug:
                # from AERAutilities import pyplots, pyplots_utils # for mpl rc
                plot_lateral_cross_section(
                    xs, ys, signals, mc_vB, title=r"%.1f$\,$g$\,$cm$^{-2}$" % depth)
                # sys.exit("plotted lateral cross section")
            iloop += 1
            dr = np.sqrt((xs[1] - xs[0]) ** 2 + (ys[1] - ys[0]) ** 2)
            if iloop == 10 or dr < dr_ref_target:
                break

            # maximum
            x_max = xs[int(idx // len(ys))]
            y_max = ys[int(idx % len(ys))]

            # update range / grid
            dx = xs[1] - xs[0]
            dy = ys[1] - ys[0]
            if iloop >= 2:
                dx /= 2
                dy /= 2
            xs = np.linspace(x_max - dx, x_max + dx, 5)
            ys = np.linspace(y_max - dy, y_max + dy, 5)



        weight = np.amax(signals)

        xfound = xs[int(idx // len(ys))]
        yfound = ys[int(idx % len(ys))]

        point_found = p_axis + \
            cs.transform_from_vxB_vxvxB(np.array([xfound, yfound, 0]))

        if fit_lateral:
<<<<<<< HEAD
            iteration_cutoff = 2
            xconcat, yconcat = [], []
            for xs, ys in zip(xh[iteration_cutoff:], yh[iteration_cutoff:]):
                xmesh, ymesh = np.meshgrid(xs, ys)
                xconcat.append(xmesh.flatten())
                yconcat.append(ymesh.flatten())
            xy = (np.hstack(xconcat), np.hstack(yconcat))

            sh = np.concatenate([s.flatten() for s in sh[iteration_cutoff:]])

            def gaussian_2d_fixpos(xy, sigmax, sigmay):
                return gaussian_2d(xy, weight, xfound, yfound, sigmax, sigmay)

            def lorentzian_2d_fixpos(xy, alpha, lx, ly):
                return weight / (np.power(1., 1./alpha) + (np.sum(np.square(xy - np.asarray([xfound, yfound])[:, np.newaxis] / np.asarray([lx, ly])[:, np.newaxis]), axis=0)))**alpha
            fitfunc = lorentzian_2d_fixpos
            p, pcov = curve_fit(fitfunc, xy, sh, p0=[1, 1, 1])

            # fig = plt.figure()
            # ax = fig.add_subplot()
            # sm = ax.scatter(*xy, c=sh - fitfunc(xy, *p), cmap=plt.cm.coolwarm)
            # plt.colorbar(sm, label="residuals")
            # plt.show()

=======
            # def gaussian_2d_fixpos(xy, sigmax, sigmay):
            #     return gaussian_2d(xy, weight, xfound, yfound, sigmax, sigmay)

            def lorentzian_2d(xy, alpha, lx, ly):
                return weight / (np.power(1., 1/alpha) + np.sum(np.square((xy - np.asarray([xfound, yfound])[:, np.newaxis]) / np.asarray([lx, ly])[:, np.newaxis]), axis=0))**alpha

            xconcat, yconcat = [], []
            iterlim = 0
            for xs, ys in zip(xh[iterlim:], yh[iterlim:]):
                ymesh, xmesh = np.meshgrid(ys, xs)
                xconcat.append(xmesh.flatten())
                yconcat.append(ymesh.flatten())
            xy = (np.hstack(xconcat), np.hstack(yconcat))
            sh = np.concatenate([s.flatten() for s in sh[iterlim:]])
            fitfunc = lorentzian_2d
            p, pcov = curve_fit(fitfunc, xy, sh, p0=[1,1,1])
            fig = plt.figure()
            ax = fig.add_subplot()
            sm = ax.scatter(*xy, c=sh - fitfunc(xy, *p))
            plt.colorbar(sm)
            plt.show()
            
>>>>>>> fdb64fcc
            return point_found, weight, p, np.diag(pcov)

        return point_found, weight


    def reconstruct_shower_axis(
            self,
            traces, times, station_positions,
            shower_axis, core,
            magnetic_field_vector,
            is_mc=True,
            depths: Optional[list] = None,
            initial_grid_spacing=60,
            cross_section_size=1000):
        """
        Run interferometric reconstruction of the shower axis. Find the maxima of the interferometric signals 
        within 2-d plane (slices) along a given axis (initial guess). Through those maxima (their position in the
        atmosphere) a straight line is fitted to reconstruct the shower axis.

        traces : array(number_of_antennas, samples)
            Electric field traces (one polarisation of it, usually vxB) for all antennas/stations.

        times : array(number_of_antennas, samples)
            Time vectors corresponding to the electric field traces.

        station_positions : array(number_of_antennas, 3)
            Position of each antenna.

        shower_axis_inital : array(3,)
            Axis/direction which is used as initial guess for the true shower axis.
            Around this axis the interferometric signals are sample on 2-d planes.

        core : array(3,)
            Shower core which is used as initial guess. Keep in mind that the altitudes (z-coordinate) matters.

        magnetic_field_vector : array(3,)
            Magnetic field vector of the site you are using.

        is_mc : bool
            If true, interprete the provided shower axis as truth and add some gaussian smearing to optain an
            inperfect initial guess for the shower axis (Default: True). 

        depths: Optional[list] (default: None)
            slant depths at which to sample lateral profiles. None results in [500, 600, 700, 800, 900, 1000].
        
        initial_grid_spacing : double
            Spacing of your grid points in meters (Default: 60m)

        cross_section_size : double
            Side length on the 2-d planes (slice) along which the maximum around the initial axis is sampled in meters
            (Default: 1000m).

        """
        

        if is_mc:
            zenith_mc, azimuth_mc = hp.cartesian_to_spherical(*shower_axis)

            # smeare mc axis.
            zenith_inital = zenith_mc + np.deg2rad(np.random.normal(0, 0.5))
            azimuth_inital = azimuth_mc + np.deg2rad(np.random.normal(0, 0.5))
            shower_axis_inital = hp.spherical_to_cartesian(
                zenith=zenith_inital, azimuth=azimuth_inital)

        else:
            shower_axis_inital = shower_axis 
            core_inital = core 
            zenith_inital, azimuth_inital = hp.cartesian_to_spherical(
                *shower_axis)

            shower_axis, core = None, None

            raise ValueError("is_mc=False is not yet properly implemented!")

        cs = coordinatesystems.cstrafo(
            zenith_inital, azimuth_inital, magnetic_field_vector=magnetic_field_vector)
        
        if is_mc:
            core_inital = cs.transform_from_vxB_vxvxB_2D(
                np.array([np.random.normal(0, 100), np.random.normal(0, 100), 0]), core)

        if depths is None:
            depths = [500, 600, 700, 800, 900, 1000]

        deg_resolution = np.deg2rad(0.005)

        found_points = []
        weights = []

        relative = False
        centered_around_truth = True

        def sample_lateral_cross_section_placeholder(dep):
            """ 
            Run sample_lateral_cross_section for a particular depth.
            
            Parameters
            ----------

            dep : double
                Depth along the axis at which the cross section is sampled in g/cm2.
            
            """
            return self.sample_lateral_cross_section(
                traces, times, station_positions,
                shower_axis_inital, core_inital, dep, cs,
                shower_axis, core,
                relative=relative, initial_grid_spacing=initial_grid_spacing,
                centered_around_truth=centered_around_truth,
                cross_section_size=cross_section_size, deg_resolution=deg_resolution)

        for depth in tqdm(depths):
            found_point, weight = sample_lateral_cross_section_placeholder(depth)

            found_points.append(found_point)
            weights.append(weight)

        if False:
            while True:
                if np.argmax(weights) != 0:
                    break

                new_depth = depths[0] - (depths[1] - depths[0])
                logger.info("extend to", new_depth)
                found_point, weight = sample_lateral_cross_section_placeholder(
                    new_depth)

                depths = [new_depth] + depths
                found_points = [found_point] + found_points
                weights = [weight] + weights

            while True:
                if np.argmax(weights) != len(weights):
                    break

                new_depth = depths[-1] + (depths[1] - depths[0])
                logger.info("extend to", new_depth)
                found_point, weight = sample_lateral_cross_section_placeholder(
                    new_depth)

                depths.append(new_depth)
                found_points.append(found_point)
                weights.append(weight)

        found_points = np.array(found_points)
        weights = np.array(weights)

        popt, pcov = curve_fit(interferometry.fit_axis, found_points[:, -1], found_points.flatten(),
                            sigma=np.amax(weights) / np.repeat(weights, 3), p0=[zenith_inital, azimuth_inital, 0, 0])
        direction_rec = hp.spherical_to_cartesian(*popt[:2])
        core_rec = interferometry.fit_axis(np.array([core[-1]]), *popt)

        return direction_rec, core_rec

        # return found_points, weights


    @register_run()
    def run(self, evt, det, shower: BaseShower, station_ids: Optional[list] = None, depths: Optional[list] = None, use_mc_pulses: bool=True, mc_jitter: Optional[float] = None, initial_grid_spacing: float = 60, lateral_grid_size: float = 1000, multiprocessing: bool = False):
        """ 
        Run interferometric reconstruction of depth of coherent signal.

        Parameters
        ----------

        evt : Event
            Event to run the module on.
        
        det : Detector
            Detector description

        shower: BaseShower
            shower to extract geometry from. Conventional: `evt.get_first_shower()` or `evt.get_first_sim_shower()`

        depths: Optional[list] (default: None)
            slant depths in g/cm^2  at which to sample lateral profiles. None results in [500, 600, 700, 800, 900, 1000].

        use_mc_pulses : bool (default: True)
            if true, take electric field trace from sim_station

        station_ids: Optional[list] (default: None)
            station_ids whose channels will be read out. For all stations, use `evt.get_station_ids()`

        mc_jitter: Optional[float] (with unit of time, default: None)
            Standard deviation of Gaussian noise added to timings, if set.

        initial_grid_spoacing: float (default: 60*units.m)
            initial lateral grid spacing to use.

        """
        self.multiprocessing = multiprocessing
        self.update_atmospheric_model_and_refractivity_table(shower)
        core, shower_axis, cs = get_geometry_and_transformation(shower)

        traces_vxB, times, pos = get_station_data(
            evt, det, cs, use_mc_pulses, station_ids=station_ids, mc_jitter=mc_jitter, n_sampling=256)

        direction_rec, core_rec = self.reconstruct_shower_axis(
            traces_vxB, times, pos, shower_axis, core, is_mc=True, magnetic_field_vector=shower[shp.magnetic_field_vector], depths = depths, initial_grid_spacing=initial_grid_spacing, cross_section_size=lateral_grid_size)

        shower.set_parameter(shp.interferometric_shower_axis, direction_rec)
        shower.set_parameter(shp.interferometric_core, core_rec)

    def end(self):
        pass

class efieldInterferometricLateralReco(efieldInterferometricAxisReco):
    def __init__(self):
        super().__init__()

<<<<<<< HEAD
    def determine_lateral_shower_width(
            self,
=======
    
    def determine_lateral_shower_width(
            self, 
>>>>>>> fdb64fcc
            traces, times, station_positions,
            shower_axis, core,
            magnetic_field_vector,
            depth: float,
            is_mc=True,
            initial_grid_spacing=60,
            cross_section_size=1000):
        """
        Determine the showerplane coordinates widths of a lateral cross section profile.

        traces : array(number_of_antennas, samples)
            Electric field traces (one polarisation of it, usually vxB) for all antennas/stations.

        times : array(number_of_antennas, samples)
            Time vectors corresponding to the electric field traces.

        station_positions : array(number_of_antennas, 3)
            Position of each antenna.

        shower_axis_inital : array(3,)
            Axis/direction which is used as initial guess for the true shower axis.
            Around this axis the interferometric signals are sample on 2-d planes.

        core : array(3,)
            Shower core which is used as initial guess. Keep in mind that the altitudes (z-coordinate) matters.

        magnetic_field_vector : array(3,)
            Magnetic field vector of the site you are using.

        depth: float
            Slant depth at which to fit the lateral distribution

        is_mc : bool
            If true, interprete the provided shower axis as truth and add some gaussian smearing to optain an
            inperfect initial guess for the shower axis (Default: True). 

        initial_grid_spacing : double
            Spacing of your grid points in meters (Default: 60m)

        cross_section_size : double
            Side length on the 2-d planes (slice) along which the maximum around the initial axis is sampled in meters
            (Default: 1000m).

        """
<<<<<<< HEAD
=======
        
>>>>>>> fdb64fcc

        if is_mc:
            zenith_mc, azimuth_mc = hp.cartesian_to_spherical(*shower_axis)

            # smeare mc axis.
            zenith_inital = zenith_mc + np.deg2rad(np.random.normal(0, 0.5))
            azimuth_inital = azimuth_mc + np.deg2rad(np.random.normal(0, 0.5))
            shower_axis_inital = hp.spherical_to_cartesian(
                zenith=zenith_inital, azimuth=azimuth_inital)

        else:
            shower_axis_inital = shower_axis 
            core_inital = core 
            zenith_inital, azimuth_inital = hp.cartesian_to_spherical(
                *shower_axis)

            shower_axis, core = None, None

            raise ValueError("is_mc=False is not yet properly implemented!")

        cs = coordinatesystems.cstrafo(
            zenith_inital, azimuth_inital, magnetic_field_vector=magnetic_field_vector)
<<<<<<< HEAD

=======
        
>>>>>>> fdb64fcc
        if is_mc:
            core_inital = cs.transform_from_vxB_vxvxB_2D(
                np.array([np.random.normal(0, 100), np.random.normal(0, 100), 0]), core)

        deg_resolution = np.deg2rad(0.005)

        relative = False
        centered_around_truth = True

        def sample_lateral_cross_section_placeholder(dep):
<<<<<<< HEAD
            """
            Run sample_lateral_cross_section for a particular depth.

=======
            """ 
            Run sample_lateral_cross_section for a particular depth.
            
>>>>>>> fdb64fcc
            Parameters
            ----------

            dep : double
                Depth along the axis at which the cross section is sampled in g/cm2.
<<<<<<< HEAD

=======
            
>>>>>>> fdb64fcc
            """
            return self.sample_lateral_cross_section(
                traces, times, station_positions,
                shower_axis_inital, core_inital, dep, cs,
                shower_axis, core,
                relative=relative, initial_grid_spacing=initial_grid_spacing,
                centered_around_truth=centered_around_truth,
                cross_section_size=cross_section_size, deg_resolution=deg_resolution, fit_lateral=True)

        found_point, weight, p, pvar = sample_lateral_cross_section_placeholder(depth)
<<<<<<< HEAD
        logger.info(f"Lorentzian index {p[0]} += {np.sqrt(pvar[0])}")
        logger.info(f"vxB width of vxB RIT profile {p[-2]} += {np.sqrt(pvar[-2])}")
        logger.info(f"vxvxB width of vxB RIT profile {p[-1]} += {np.sqrt(pvar[-1])}")
=======
        logger.info(f"index of lorentzian RIT profile {p[0]} +- {np.sqrt(pvar[0])}")
        logger.info(f"vxB width of vxB RIT profile {p[1]} +- {np.sqrt(pvar[1])}")
        logger.info(f"vxvxB width of vxB RIT profile {p[2]} +- {np.sqrt(pvar[2])}")
>>>>>>> fdb64fcc
        return p

    @register_run()
    def run(self, evt, det, shower: BaseShower, depth: float, station_ids: Optional[list] = None, use_mc_pulses: bool=True, mc_jitter: Optional[float] = None, initial_grid_spacing: float = 60, lateral_grid_size: float = 1000, multiprocessing: bool = False):
<<<<<<< HEAD
        """
=======
        """ 
>>>>>>> fdb64fcc
        Run interferometric reconstruction of depth of coherent signal.

        Parameters
        ----------

        evt : Event
            Event to run the module on.
<<<<<<< HEAD

=======
        
>>>>>>> fdb64fcc
        det : Detector
            Detector description

        shower: BaseShower
            shower to extract geometry from. Conventional: `evt.get_first_shower()` or `evt.get_first_sim_shower()`

        depths: Optional[list] (default: None)
            slant depths in g/cm^2  at which to sample lateral profiles. None results in [500, 600, 700, 800, 900, 1000].

        use_mc_pulses : bool (default: True)
            if true, take electric field trace from sim_station

        station_ids: Optional[list] (default: None)
            station_ids whose channels will be read out. For all stations, use `evt.get_station_ids()`

        mc_jitter: Optional[float] (with unit of time, default: None)
            Standard deviation of Gaussian noise added to timings, if set.

        initial_grid_spoacing: float (default: 60*units.m)
            initial lateral grid spacing to use.

        """
        self.multiprocessing = multiprocessing
        self.update_atmospheric_model_and_refractivity_table(shower)
        core, shower_axis, cs = get_geometry_and_transformation(shower)

        traces_vxB, times, pos = get_station_data(
            evt, det, cs, use_mc_pulses, station_ids=station_ids, mc_jitter=mc_jitter, n_sampling=256)

        index, sigma_vxB, sigma_vxvxB = self.determine_lateral_shower_width(traces_vxB, times, pos, shower_axis, core, shower[shp.magnetic_field_vector], depth, initial_grid_spacing=initial_grid_spacing, cross_section_size=lateral_grid_size)

<<<<<<< HEAD

        shower.set_parameter(shp.interferometric_width_index, index)
        shower.set_parameter(shp.interferometric_width_vxB, sigma_vxB)
        shower.set_parameter(shp.interferometric_width_vxvxB, sigma_vxvxB)

=======
        shower.set_parameter(shp.interferometric_index, index)
        shower.set_parameter(shp.interferometric_width_vxB, sigma_vxB)
        shower.set_parameter(shp.interferometric_width_vxvxB, sigma_vxvxB)
    
>>>>>>> fdb64fcc
    def end(self):
        pass


def get_geometry_and_transformation(shower):
    """
    Returns core (def. as intersection between shower axis and observation plane,
    shower axis, and radiotools.coordinatesytem for given shower.

    Parameters
    ----------

    shower : BaseShower
    """

    observation_level = shower[shp.observation_level]
    core = shower[shp.core]

    if core[-1] != observation_level:
        sys.exit("Code down the road expect that to be equal!")

    zenith = shower[shp.zenith]
    azimuth = shower[shp.azimuth]
    # if only lora: see line 161-162 of ./LOFAR/beamformingDirectionFitter_LOFAR.py
    magnetic_field_vector = shower[shp.magnetic_field_vector]

    shower_axis = hp.spherical_to_cartesian(zenith, azimuth)

    cs = coordinatesystems.cstrafo(
        zenith, azimuth, magnetic_field_vector=magnetic_field_vector)

    return core, shower_axis, cs


def get_station_data(evt: Event, det: DetectorBase, cs: coordinatesystems.cstrafo, use_MC_pulses: bool, station_ids: Optional[list] = None, mc_jitter: Optional[float] = None, n_sampling: Optional[int]=None):
    """ 
    Returns station data in a proper format
    
    Parameters
    ----------

    evt : Event

    det : Detector

    cs : radiotools.coordinatesystems.cstrafo

    use_MC_pulses : bool
        if true take electric field trace from sim_station

    station_ids: Optional[list] (default: None)
        station_ids whose channels will be read out. For all stations, use `evt.get_station_ids()`

    MC_jitter: Optional[float] (with unit of time, default: None)
        Standard deviation of Gaussian noise added to timings, if set.

    n_sampling : int
        if not None clip trace with n_sampling // 2 around np.argmax(np.abs(trace))

    Returns
    -------
    
    traces_vxB : np.array
        The electric field traces in the vxB polarisation (takes first electric field stored in a station) for all stations/observers.

    times : np.array  
        The electric field traces time series for all stations/observers.
        
    pos : np.array
        Positions for all stations/observers. 
    """

    traces_vxB = []
    times = []
    pos = []
    if station_ids is None:
        station_ids = evt.get_station_ids()
    for station_id in station_ids:
        station: Station = evt.get_station(station_id)


        if use_MC_pulses:
            station = station.get_sim_station()
        
        electric_field: ElectricField
        for electric_field in station.get_electric_fields():
            # traces = cs.transform_to_vxB_vxvxB(
            #     cs.transform_from_onsky_to_ground(electric_field.get_trace()))
            traces = cs.transform_to_vxB_vxvxB(electric_field.get_trace())
            trace_vxB = traces[0]
            time = copy.copy(electric_field.get_times())
            
            if use_MC_pulses and bool(mc_jitter):
                time += np.random.normal(scale=mc_jitter / units.ns)

            if n_sampling is not None:
                hw = n_sampling // 2
                m = np.argmax(np.abs(trace_vxB))

                if m < hw: 
                    m = hw
                if m > len(trace_vxB) - hw:
                    m = len(trace_vxB) - hw
                
                trace_vxB = trace_vxB[m-hw:m+hw]
                time = time[m-hw:m+hw]

            traces_vxB.append(trace_vxB)
            times.append(time)
            # break  # just take the first efield. TODO: Improve this

            pos.append(electric_field.get_position())
    
    traces_vxB = np.array(traces_vxB)
    times = np.array(times)
    pos = np.array(pos)

    return traces_vxB, times, pos


def plot_lateral_cross_section(xs, ys, signals, mc_pos=None, fname=None, title=None):
    """ 
    Plot the lateral distribution of the beamformed singal (in the vxB, vxvxB directions).

    Parameters
    ----------

    xs : np.array
        Positions on x-axis (vxB) at which the signal is sampled (on a 2d grid)

    ys : np.array
        Positions on y-axis (vxvxB) at which the signal is sampled (on a 2d grid)   

    signals : np.array
        Signals sampled on the 2d grid defined by xs and ys.

    mc_pos : np.array(2,)
        Intersection of the (MC-)axis with the "slice" of the lateral distribution plotted.

    fname : str
        Name of the figure. If given the figure is saved, if fname is None the fiture is shown.

    title : str
        Title of the figure (Default: None)
    """

    yy, xx = np.meshgrid(ys, xs)

    fig, ax = plt.subplots(1)
    pcm = ax.pcolormesh(xx, yy, signals, shading='gouraud')
    ax.plot(xx, yy, "ko", markersize=3)
    cbi = plt.colorbar(pcm, pad=0.02)
    cbi.set_label(r"$f_{B_{j}}$ / eV$\,$m$^{-2}$")

    idx = np.argmax(signals)
    xfound = xs[int(idx // len(ys))]
    yfound = ys[int(idx % len(ys))]

    ax.plot(xfound, yfound, ls=None, marker="o", color="C1",
            markersize=10, label="found maximum")
    if mc_pos is not None:
        ax.plot(mc_pos[0], mc_pos[1], ls=None, marker="*", color="r",
                markersize=10, label=r"intersection with $\hat{a}_\mathrm{MC}$")

    ax.legend()
    ax.set_ylabel(
        r"$\vec{v} \times \vec{v} \times \vec{B}$ / m")
    ax.set_xlabel(r"$\vec{v} \times \vec{B}$ / m")
    if title is not None:
        ax.set_title(title)  # r"slant depth = %d g / cm$^2$" % depth)

    plt.tight_layout()
    if fname is not None:
        # "rit_xy_%d_%d_%s.png" % (depth, iloop, args.label))
        plt.savefig(fname)
    else:
        plt.show()

<<<<<<< HEAD

def gaussian_2d(xy, A, mux, muy, sigmax, sigmay):
    mu = np.array([mux, muy])
    sigma = np.array([sigmax, sigmay])
    return A*np.exp(np.sum(-np.square(xy - mu[:, np.newaxis] / (sigma[:, np.newaxis])) / 2, axis=0))
=======
    
def gaussian_2d(xy, A, mux, muy, sigmax, sigmay):
    mu = np.asarray([mux, muy])
    sigma = np.asarray([sigmax, sigmay])
    return A*np.exp(np.sum(-np.square((xy - mu[:, np.newaxis]) / sigma[:, np.newaxis]), axis=0))
>>>>>>> fdb64fcc
<|MERGE_RESOLUTION|>--- conflicted
+++ resolved
@@ -679,32 +679,6 @@
             cs.transform_from_vxB_vxvxB(np.array([xfound, yfound, 0]))
 
         if fit_lateral:
-<<<<<<< HEAD
-            iteration_cutoff = 2
-            xconcat, yconcat = [], []
-            for xs, ys in zip(xh[iteration_cutoff:], yh[iteration_cutoff:]):
-                xmesh, ymesh = np.meshgrid(xs, ys)
-                xconcat.append(xmesh.flatten())
-                yconcat.append(ymesh.flatten())
-            xy = (np.hstack(xconcat), np.hstack(yconcat))
-
-            sh = np.concatenate([s.flatten() for s in sh[iteration_cutoff:]])
-
-            def gaussian_2d_fixpos(xy, sigmax, sigmay):
-                return gaussian_2d(xy, weight, xfound, yfound, sigmax, sigmay)
-
-            def lorentzian_2d_fixpos(xy, alpha, lx, ly):
-                return weight / (np.power(1., 1./alpha) + (np.sum(np.square(xy - np.asarray([xfound, yfound])[:, np.newaxis] / np.asarray([lx, ly])[:, np.newaxis]), axis=0)))**alpha
-            fitfunc = lorentzian_2d_fixpos
-            p, pcov = curve_fit(fitfunc, xy, sh, p0=[1, 1, 1])
-
-            # fig = plt.figure()
-            # ax = fig.add_subplot()
-            # sm = ax.scatter(*xy, c=sh - fitfunc(xy, *p), cmap=plt.cm.coolwarm)
-            # plt.colorbar(sm, label="residuals")
-            # plt.show()
-
-=======
             # def gaussian_2d_fixpos(xy, sigmax, sigmay):
             #     return gaussian_2d(xy, weight, xfound, yfound, sigmax, sigmay)
 
@@ -726,8 +700,6 @@
             sm = ax.scatter(*xy, c=sh - fitfunc(xy, *p))
             plt.colorbar(sm)
             plt.show()
-            
->>>>>>> fdb64fcc
             return point_found, weight, p, np.diag(pcov)
 
         return point_found, weight
@@ -938,14 +910,8 @@
     def __init__(self):
         super().__init__()
 
-<<<<<<< HEAD
     def determine_lateral_shower_width(
             self,
-=======
-    
-    def determine_lateral_shower_width(
-            self, 
->>>>>>> fdb64fcc
             traces, times, station_positions,
             shower_axis, core,
             magnetic_field_vector,
@@ -990,10 +956,6 @@
             (Default: 1000m).
 
         """
-<<<<<<< HEAD
-=======
-        
->>>>>>> fdb64fcc
 
         if is_mc:
             zenith_mc, azimuth_mc = hp.cartesian_to_spherical(*shower_axis)
@@ -1016,11 +978,6 @@
 
         cs = coordinatesystems.cstrafo(
             zenith_inital, azimuth_inital, magnetic_field_vector=magnetic_field_vector)
-<<<<<<< HEAD
-
-=======
-        
->>>>>>> fdb64fcc
         if is_mc:
             core_inital = cs.transform_from_vxB_vxvxB_2D(
                 np.array([np.random.normal(0, 100), np.random.normal(0, 100), 0]), core)
@@ -1031,25 +988,14 @@
         centered_around_truth = True
 
         def sample_lateral_cross_section_placeholder(dep):
-<<<<<<< HEAD
             """
             Run sample_lateral_cross_section for a particular depth.
 
-=======
-            """ 
-            Run sample_lateral_cross_section for a particular depth.
-            
->>>>>>> fdb64fcc
             Parameters
             ----------
 
             dep : double
                 Depth along the axis at which the cross section is sampled in g/cm2.
-<<<<<<< HEAD
-
-=======
-            
->>>>>>> fdb64fcc
             """
             return self.sample_lateral_cross_section(
                 traces, times, station_positions,
@@ -1060,24 +1006,14 @@
                 cross_section_size=cross_section_size, deg_resolution=deg_resolution, fit_lateral=True)
 
         found_point, weight, p, pvar = sample_lateral_cross_section_placeholder(depth)
-<<<<<<< HEAD
-        logger.info(f"Lorentzian index {p[0]} += {np.sqrt(pvar[0])}")
-        logger.info(f"vxB width of vxB RIT profile {p[-2]} += {np.sqrt(pvar[-2])}")
-        logger.info(f"vxvxB width of vxB RIT profile {p[-1]} += {np.sqrt(pvar[-1])}")
-=======
         logger.info(f"index of lorentzian RIT profile {p[0]} +- {np.sqrt(pvar[0])}")
         logger.info(f"vxB width of vxB RIT profile {p[1]} +- {np.sqrt(pvar[1])}")
         logger.info(f"vxvxB width of vxB RIT profile {p[2]} +- {np.sqrt(pvar[2])}")
->>>>>>> fdb64fcc
         return p
 
     @register_run()
     def run(self, evt, det, shower: BaseShower, depth: float, station_ids: Optional[list] = None, use_mc_pulses: bool=True, mc_jitter: Optional[float] = None, initial_grid_spacing: float = 60, lateral_grid_size: float = 1000, multiprocessing: bool = False):
-<<<<<<< HEAD
-        """
-=======
-        """ 
->>>>>>> fdb64fcc
+        """
         Run interferometric reconstruction of depth of coherent signal.
 
         Parameters
@@ -1085,11 +1021,7 @@
 
         evt : Event
             Event to run the module on.
-<<<<<<< HEAD
-
-=======
-        
->>>>>>> fdb64fcc
+
         det : Detector
             Detector description
 
@@ -1121,18 +1053,10 @@
 
         index, sigma_vxB, sigma_vxvxB = self.determine_lateral_shower_width(traces_vxB, times, pos, shower_axis, core, shower[shp.magnetic_field_vector], depth, initial_grid_spacing=initial_grid_spacing, cross_section_size=lateral_grid_size)
 
-<<<<<<< HEAD
-
         shower.set_parameter(shp.interferometric_width_index, index)
         shower.set_parameter(shp.interferometric_width_vxB, sigma_vxB)
         shower.set_parameter(shp.interferometric_width_vxvxB, sigma_vxvxB)
 
-=======
-        shower.set_parameter(shp.interferometric_index, index)
-        shower.set_parameter(shp.interferometric_width_vxB, sigma_vxB)
-        shower.set_parameter(shp.interferometric_width_vxvxB, sigma_vxvxB)
-    
->>>>>>> fdb64fcc
     def end(self):
         pass
 
@@ -1311,16 +1235,8 @@
     else:
         plt.show()
 
-<<<<<<< HEAD
 
 def gaussian_2d(xy, A, mux, muy, sigmax, sigmay):
     mu = np.array([mux, muy])
     sigma = np.array([sigmax, sigmay])
-    return A*np.exp(np.sum(-np.square(xy - mu[:, np.newaxis] / (sigma[:, np.newaxis])) / 2, axis=0))
-=======
-    
-def gaussian_2d(xy, A, mux, muy, sigmax, sigmay):
-    mu = np.asarray([mux, muy])
-    sigma = np.asarray([sigmax, sigmay])
-    return A*np.exp(np.sum(-np.square((xy - mu[:, np.newaxis]) / sigma[:, np.newaxis]), axis=0))
->>>>>>> fdb64fcc
+    return A*np.exp(np.sum(-np.square(xy - mu[:, np.newaxis] / (sigma[:, np.newaxis])) / 2, axis=0))