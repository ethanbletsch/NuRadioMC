--- conflicted
+++ resolved
@@ -45,82 +45,6 @@
         self.__sampling_rate_warning_issued = False
 
     @register_run()
-<<<<<<< HEAD
-    def run(self, event, station, detector):
-        trigger = None
-        if self.__trigger_name is not None:
-            trigger = station.get_trigger(self.__trigger_name)
-        else:
-            min_trigger_time = None
-            for trig in station.get_triggers().values():
-                if(trig.has_triggered()):
-                    if min_trigger_time is None or trig.get_trigger_time() < min_trigger_time:
-                        min_trigger_time = trig.get_trigger_time()
-                        trigger = trig
-            if(min_trigger_time is not None):
-                logger.info(f"minimum trigger time is {min_trigger_time/units.ns:.2f}ns")
-        if trigger is None:
-            logger.info('No trigger found! Channel timings will not be changed.')
-            return
-        if trigger.has_triggered():
-            trigger_time = trigger.get_trigger_time()
-            for channel in station.iter_channels():
-                trigger_time_channel = trigger_time - channel.get_trace_start_time()
-
-                trace = channel.get_trace()
-                trace_length = len(trace)
-                number_of_samples = int(detector.get_number_of_samples(station.get_id(), channel.get_id()) * channel.get_sampling_rate() / detector.get_sampling_frequency(station.get_id(), channel.get_id()))
-                if number_of_samples > trace.shape[0]:
-                    logger.error("Input has fewer samples than desired output. Channels has only {} samples but {} samples are requested.".format(
-                        trace.shape[0], number_of_samples))
-                    raise AttributeError
-                else:
-                    sampling_rate = channel.get_sampling_rate()
-                    trigger_time_sample = int(np.round(trigger_time_channel * sampling_rate))
-                    # logger.debug(f"channel {channel.get_id()}: trace_start_time = {channel.get_trace_start_time():.1f}ns, trigger time channel {trigger_time_channel/units.ns:.1f}ns,  trigger time sample = {trigger_time_sample}")
-                    pre_trigger_time = self.__pre_trigger_time
-                    channel_id = channel.get_id()
-                    trigger_name = trigger.get_name()
-                    while isinstance(pre_trigger_time, dict):
-                        if trigger_name in pre_trigger_time.keys(): # keys are different triggers
-                            pre_trigger_time = pre_trigger_time[trigger_name]
-                        elif channel_id in pre_trigger_time: # keys are channel_ids
-                            pre_trigger_time = pre_trigger_time[channel_id]
-                        else:
-                            logger.error(
-                                'pre_trigger_time was specified as a dictionary, '
-                                f'but the neither the trigger_name {trigger_name} '
-                                f'nor the channel id {channel_id} are present as keys'
-                                )
-                            raise KeyError
-                    samples_before_trigger = int(pre_trigger_time * sampling_rate)
-                    rel_station_time_samples = 0
-                    cut_samples_beginning = 0
-                    if(samples_before_trigger < trigger_time_sample):
-                        cut_samples_beginning = trigger_time_sample - samples_before_trigger
-                        roll_by = 0
-                        if(cut_samples_beginning + number_of_samples > trace_length):
-                            logger.info("trigger time is sample {} but total trace length is only {} samples (requested trace length is {} with an offest of {} before trigger). To achieve desired configuration, trace will be rolled".format(
-                                trigger_time_sample, trace_length, number_of_samples, samples_before_trigger))
-                            roll_by = cut_samples_beginning + number_of_samples - trace_length  # roll_by is positive
-                            trace = np.roll(trace, -1 * roll_by)
-                            cut_samples_beginning -= roll_by
-                        rel_station_time_samples = cut_samples_beginning + roll_by
-                    elif(samples_before_trigger > trigger_time_sample):
-                        roll_by = -trigger_time_sample + samples_before_trigger
-                        logger.info(
-                            "trigger time is before 'trigger offset window', the trace needs to be rolled by {} samples first".format(roll_by))
-                        trace = np.roll(trace, roll_by)
-                        trigger_time_sample -= roll_by
-                        rel_station_time_samples = -roll_by
-
-                    # shift trace to be in the correct location for cutting
-                    # logger.debug(f"cutting trace to {cut_samples_beginning}-{number_of_samples + cut_samples_beginning} samples")
-                    trace = trace[cut_samples_beginning:(number_of_samples + cut_samples_beginning)]
-                    channel.set_trace(trace, channel.get_sampling_rate())
-                    channel.set_trace_start_time(channel.get_trace_start_time() + rel_station_time_samples / channel.get_sampling_rate())
-                    # logger.debug(f"setting trace start time to {channel.get_trace_start_time() + rel_station_time_samples / channel.get_sampling_rate():.0f} = {channel.get_trace_start_time():.0f} + {rel_station_time_samples / channel.get_sampling_rate():.0f}")
-=======
     def run(self, event, station, detector, mode='sim_to_data'):
         """
         Run the trigger time adjuster.
@@ -254,7 +178,6 @@
                 if pre_trigger_time is not None:
                     for channel in station.iter_channels():
                         channel.set_trace_start_time(channel.get_trace_start_time()-pre_trigger_time[channel.get_id()])
->>>>>>> 82ad9f1d
         else:
             raise ValueError(f"Argument '{mode}' for mode is not valid. Options are 'sim_to_data' or 'data_to_sim'.")
 
