import logging
import numpy as np
import matplotlib.pyplot as plt
import radiotools.helper as hp

from scipy import constants
from scipy.signal import hilbert
from scipy.optimize import minimize, fmin_powell, Bounds

from NuRadioReco.utilities import fft
from NuRadioReco.utilities import units
from NuRadioReco.framework.parameters import stationParameters, channelParameters, showerParameters
from NuRadioReco.modules.base.module import register_run
from NuRadioReco.modules.voltageToEfieldConverter import voltageToEfieldConverter
from NuRadioReco.modules.LOFAR.beamforming_utilities import beamformer

lightspeed = constants.c * units.m / units.s


def geometric_delays(ant_positions, sky):
    """
    Returns geometric delays in a matrix.

    Parameters
    ----------
    ant_positions : np.ndarray
        The antenna positions to use, formatted as a (nr_of_ant, 3) shaped array.
    sky : np.ndarray
        The unit vector pointing to the arrival direction, in cartesian coordinates.

    Returns
    -------
    delays : np.ndarray
    """
    delays = np.dot(ant_positions, sky)
    delays /= -1 * lightspeed
    return delays


class beamformingDirectionFitter:
    """
    Fits the direction per station using interferometry between all the channels with a good enough signal.
    """

    def __init__(self):
        self.logger = logging.getLogger("NuRadioReco.beamFormingDirectionFitter")

        self.__max_iter = None
        self.__cr_snr = None

    def begin(self, max_iter, cr_snr=3, logger_level=logging.WARNING):
        """
        Set the values for the fitting procedures.

        Parameters
        ----------
        max_iter : int
            The maximum number of iterations to use during the fitting procedure
        cr_snr : float, default=3
            The minimum SNR a channel should have to be considered having a CR signal.
        logger_level : int, default=logging.WARNING
            The logging level to use for the module.
        """
        self.__max_iter = max_iter
        self.__cr_snr = cr_snr

        self.logger.setLevel(logger_level)

    def _direction_fit(self, station, ant_positions):
        """
        Fit the arrival direction by iteratively beamforming the signal and maximising the peak of the time trace.

        Parameters
        ----------
        station : Station object
            The station for which to fit the direction
        ant_positions : np.ndarray, 2D
            The array of antenna positions, to be extracted from the detector description.
        """
        freq = station.get_electric_fields()[0].get_frequencies()

        # Determine dominant polarisation in Efield by looking for strongest signal in 5 randomly selected traces
        random_traces = np.random.choice(station.get_electric_fields(), size=5)
        dominant_pol_traces = []
        for trace in random_traces:
            trace_envelope = np.abs(hilbert(trace.get_trace(), axis=0))
            dominant_pol_traces.append(np.argmax(np.max(trace_envelope, axis=1)))
        dominant_pol = np.argmax(np.bincount(dominant_pol_traces))
        self.logger.debug(f"Dominant polarisation is {dominant_pol}")

        # Collect the Efield traces
        fft_traces = np.array([trace.get_frequency_spectrum()[dominant_pol]
                               for trace in station.get_electric_fields()])

        def negative_beamed_signal(direction):
            theta = direction[0]
            phi = direction[1]
            my_direction_cartesian = hp.spherical_to_cartesian(theta, phi)

            my_delays = geometric_delays(ant_positions, my_direction_cartesian)

            my_out = beamformer(fft_traces, freq, my_delays)
            timeseries = fft.freq2time(my_out, 200 * units.MHz)

            return -100 * np.max(timeseries ** 2)

        start_direction = np.array([station.get_parameter(stationParameters.zenith) / units.rad,
                                    station.get_parameter(stationParameters.azimuth) / units.rad])
        self.logger.debug(f"Initial guess for fit routine is {start_direction}")

        # TODO: adding Bounds changes result of fitting routine!
        # fit_result = minimize(negative_beamed_signal, start_direction,
        #                       method='Powell', bounds=Bounds((0, -np.pi), (np.pi / 2, np.pi), (True, True)),
        #                       options={'maxiter': self.__max_iter, 'xtol': 1.0, 'disp': False,
        #                                'direc': np.array([[0.1, 0], [0, 0.1]])})
        #
        # self.logger.debug(f"Fit returned the following message: {fit_result.message}")
        # if not fit_result.success:
        #     self.logger.warning(f"The fit failed with the following message: {fit_result.message}")
        #     raise RuntimeError
        #
        # fit_direction = fit_result.x

        all = fmin_powell(negative_beamed_signal, start_direction,
                          maxiter=self.__max_iter, xtol=1.0 * units.deg,
                          direc=np.array([[2.0 * units.deg, 0], [0, 2.0 * units.deg]]),
                          disp=False, full_output=True)
        fit_direction = all[0]

        self.logger.debug(f"Fit finished with following direc vector: {all[2]}")

        direction_cartesian = hp.spherical_to_cartesian(*fit_direction)

        delays = geometric_delays(ant_positions, direction_cartesian)
        out = beamformer(fft_traces, freq, delays)

        return fit_direction, out

    @register_run()
    def run(self, event, detector):
        """
        reconstruct signal arrival direction for all events through beam forming.
        https://arxiv.org/pdf/1009.0345.pdf

        Parameters
        ----------
        event: Event
            The event to run the module on
        detector: Detector
            The detector object

        """
        converter = voltageToEfieldConverter()
        converter.begin()

        for station in event.get_stations():
            if not station.get_parameter(stationParameters.triggered):
                # Not triggered means no reliable pulse found or not enough antennas to do the fit
                continue

            zenith = event.get_hybrid_information().get_hybrid_shower("LORA").get_parameter(showerParameters.zenith)
            azimuth = event.get_hybrid_information().get_hybrid_shower("LORA").get_parameter(showerParameters.azimuth)

            # Get all group IDs which are still present in the Station
            station_channel_group_ids = set([channel.get_group_id() for channel in station.iter_channels()])

            position_array = []
            good_antennas = []
            for group_id in station_channel_group_ids:
                channels = [channel for channel in station.iter_channel_group(group_id)]

                # Only use the channels with an acceptable SNR
                good_snr = False
                for channel in channels:
                    if channel.get_parameter(channelParameters.SNR) > self.__cr_snr:
                        good_snr = True

                if good_snr:
                    position_array.append(
                        detector.get_absolute_position(station.get_id()) +
                        detector.get_relative_position(station.get_id(), channels[0].get_id())
                    )  # the position are the same for every polarisation

                    good_antennas.append((channels[0].get_id(), channels[1].get_id()))

            station.set_parameter(stationParameters.zenith, zenith)
            station.set_parameter(stationParameters.azimuth, azimuth)

            direction_difference = np.asarray([90, 90]) * units.deg
            while direction_difference[0] > 0.5 * units.deg or direction_difference[1] > 0.5 * units.deg:
                # Make sure all the previously calculated Efields are removed
                station.set_electric_fields([])

                # Unfold antenna response for good antennas
                for ant in good_antennas:
                    converter.run(event, station, detector, use_channels=ant)

                # Perform the direction fit on the station
                try:
                    direction_fit, freq_spectrum = self._direction_fit(
                        station, position_array
                    )
                except RuntimeError:
                    self.logger.error(f"Direction fit could not be completed for station  CS{station.get_id():03d}")
                    break

                # Check if fit produced unphysical results
                if direction_fit[0] > 90 * units.deg:
                    self.logger.warning(f"Zenith angle {direction_fit[0] / units.deg} is larger than 90 degrees!")
                    self.logger.error(f"Direction fit could not be completed for station  CS{station.get_id():03d}")
                    break

                # See if the fit converged
                zenith_diff = np.abs(station.get_parameter(stationParameters.zenith) / units.rad - direction_fit[0])
                azimuth_diff = np.abs(station.get_parameter(stationParameters.azimuth) / units.rad - direction_fit[1])

                direction_difference = [zenith_diff, azimuth_diff]

                # Bookkeeping
                station.set_parameter(stationParameters.zenith, direction_fit[0])
                station.set_parameter(stationParameters.azimuth, direction_fit[1])

                self.logger.debug('Difference after another fit iteration is %s;' % direction_difference)
                self.logger.debug('Direction after this fit iteration is %s;' % direction_fit)

            self.logger.info(f"Azimuth (wrt to North) and elevation for station CS{station.get_id():03d}:")
            self.logger.info((90 - station.get_parameter(stationParameters.azimuth) / units.deg,
                              90 - station.get_parameter(stationParameters.zenith) / units.deg))

            station.set_parameter(stationParameters.cr_zenith, station.get_parameter(stationParameters.zenith))
            station.set_parameter(stationParameters.cr_azimuth, station.get_parameter(stationParameters.azimuth))

<<<<<<< HEAD
            # Set mean shower axis to radio shower reconstructed axis
            axis = np.mean([hp.spherical_to_cartesian(station[stationParameters.cr_zenith], station[stationParameters.cr_azimuth]).flatten() for station in event.get_stations()], axis=0)
            zenith, azimuth = hp.cartesian_to_spherical(*axis)
            event.get_first_shower().set_parameter(showerParameters.zenith, zenith)
            event.get_first_shower().set_parameter(showerParameters.azimuth, azimuth)
=======
            # Unfold one last time to have the best electric field
            station.set_electric_fields([])
            for ant in good_antennas:
                converter.run(event, station, detector, use_channels=ant)

            for field in station.get_electric_fields():
                # Force the Efields to have the same start time as voltage traces
                field.set_trace_start_time(0)

                # Set the Efield position attribute
                field.set_position(
                    detector.get_absolute_position(station.get_id()) +
                    detector.get_relative_position(station.get_id(), field.get_channel_ids()[0])
                )
>>>>>>> 3379d614

    def end(self):
        pass<|MERGE_RESOLUTION|>--- conflicted
+++ resolved
@@ -230,13 +230,6 @@
             station.set_parameter(stationParameters.cr_zenith, station.get_parameter(stationParameters.zenith))
             station.set_parameter(stationParameters.cr_azimuth, station.get_parameter(stationParameters.azimuth))
 
-<<<<<<< HEAD
-            # Set mean shower axis to radio shower reconstructed axis
-            axis = np.mean([hp.spherical_to_cartesian(station[stationParameters.cr_zenith], station[stationParameters.cr_azimuth]).flatten() for station in event.get_stations()], axis=0)
-            zenith, azimuth = hp.cartesian_to_spherical(*axis)
-            event.get_first_shower().set_parameter(showerParameters.zenith, zenith)
-            event.get_first_shower().set_parameter(showerParameters.azimuth, azimuth)
-=======
             # Unfold one last time to have the best electric field
             station.set_electric_fields([])
             for ant in good_antennas:
@@ -251,7 +244,14 @@
                     detector.get_absolute_position(station.get_id()) +
                     detector.get_relative_position(station.get_id(), field.get_channel_ids()[0])
                 )
->>>>>>> 3379d614
+
+            # Set mean shower axis to radio shower reconstructed axis
+            axis = np.mean([hp.spherical_to_cartesian(station[stationParameters.cr_zenith],
+                                                      station[stationParameters.cr_azimuth]).flatten()
+                            for station in event.get_stations()], axis=0)
+            zenith, azimuth = hp.cartesian_to_spherical(*axis)
+            event.get_first_shower().set_parameter(showerParameters.zenith, zenith)
+            event.get_first_shower().set_parameter(showerParameters.azimuth, azimuth)
 
     def end(self):
         pass