--- conflicted
+++ resolved
@@ -245,8 +245,6 @@
                     detector.get_relative_position(station.get_id(), field.get_channel_ids()[0])
                 )
 
-<<<<<<< HEAD
-=======
             # Set mean shower axis to radio shower reconstructed axis
             axis = np.mean([hp.spherical_to_cartesian(station[stationParameters.cr_zenith],
                                                       station[stationParameters.cr_azimuth]).flatten()
@@ -255,6 +253,5 @@
             event.get_first_shower().set_parameter(showerParameters.zenith, zenith)
             event.get_first_shower().set_parameter(showerParameters.azimuth, azimuth)
 
->>>>>>> 6df83e30
     def end(self):
         pass