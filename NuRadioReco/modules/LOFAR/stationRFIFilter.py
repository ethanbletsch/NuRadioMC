import logging

import numpy as np

from NuRadioReco.modules.base.module import register_run
from NuRadioReco.utilities.signal_processing import half_hann_window
from NuRadioReco.modules.io.LOFAR.rawTBBio import MultiFile_Dal1
from NuRadioReco.modules.io.LOFAR.readLOFARData import tbbID_to_nrrID, nrrID_to_tbbID

from NuRadioReco.framework.parameters import stationParameters
from NuRadioReco.utilities import units

logger = logging.getLogger('NuRadioReco.stationRFIFilter')


def num_double_zeros(data, threshold=None, ave_shift=False):
    """if data is a numpy array, give number of points that have  zero preceded by a zero"""

    if ave_shift:
        data = data - np.average(data)

    if threshold is None:
        is_zero = data == 0
    else:
        is_zero = np.abs(data) < threshold

    bad = np.logical_and(is_zero[:-1], is_zero[1:])
    return np.sum(bad)


def median_sorted_by_power(psort):
    """
    This function takes a list `psort`, which is assumed to be a sorted list (of indices). This function returns a list
    beginning with the median (i.e. the middle element) and subsequently the elements right and left of it, in
    increasing distance from the median.

    Parameters
    ----------
    psort: 1D array_like
        The list of elements to reoder.

    Examples
    --------
    >>> median_sorted_by_power([1,2,3,4,5])
    [3, 4, 2, 5, 1]

    In the example above, the middle element is 3. Therefore, the resulting array starts with 3. From there the
    algorithm takes the first element right (4) and left (2) of it. Then it takes the second element right (5) and
    left (1). This continues until all elements have been added to the output list.
    """
    lpsort = len(psort)
    if lpsort % 2 == 0:
        index = int(lpsort / 2) - 1
    else:
        index = int(lpsort / 2)

    modifier = 0
    out_psort = []
    start_index = index
    for i in range(0, lpsort):
        out_psort.append(psort[index])
        if modifier == 0:
            modifier = 1
        elif modifier > 0:
            modifier = -modifier
        elif modifier < 0:
            modifier = -(modifier - 1)
        index = start_index + modifier

    return out_psort


def FindRFI_LOFAR(
        tbb_filename,
        metadata_dir,
        target_trace_length=65536,
        rfi_cleaning_trace_length=8192,
        flagged_antenna_ids=None,
        num_dbl_z=1000,
):
    """
    A code that basically reads given LOFAR TBB H5 file and returns an array of dirty channels.
    Some values are hard coded based on LOFAR Experience.

    Parameters
    ----------
    tbb_filename : list[Path-like str]
        A list of paths to the TBB file to be analysed.
    metadata_dir : Path-like str
        The path to the directory containing the LOFAR metadata (required to open TBB file correctly).
    target_trace_length : int
        Size of total block of trace to be evaluated for finding dirty rfi channels.
    rfi_cleaning_trace_length : int
        Size of one chunk of trace to be evaluated at a time for calculating spectrum from.
    flagged_antenna_ids : list or set, default=[]
        List of antennas which are already flagged. These will not be considered for the RFI detection process.
    num_dbl_z : int, default=100
        The number of double zeros allowed in a block, if there are too many, then there could be data loss.

    Raises
    ------
    ValueError
        If the `target_trace_length` is not a multiple of the `rfi_cleaning_trace_length`.

    Returns
    -------
    output_dict : dict
        A dictionary with the following key-value pairs:

           * "avg_power_spectrum": array that contains the average of the magnitude for each frequency channel over all
             antennas.

           * "avg_antenna_power": array that contains the average power in frequency domain for each antenna.

           * "antenna_names": the antenna IDs of which the data was used.

           * "cleaned_power": array containing the power in each antenna after contaminated channels have been removed.
             Note that the result is multiplied by a factor of 2 to account for the negative frequencies.

           * "phase_stability": 2-dimensional array with the average phase for every frequency channel in each antenna.

           * "dirty_channels": array of indices indicating the channels that are contaminated with RFI.

           * "dirty_channels_block_size": the number of samples per block used to detect phase stability.
    """
    if flagged_antenna_ids is None:
        flagged_antenna_ids = []

    # Hardcoded values for LOFAR
    lower_frequency_bound = 0.0 * units.Hz
    upper_frequency_bound = 100e6 * units.Hz
    logger.info('Upper frequency bound = %1.4e' % upper_frequency_bound)

    # Some checks to make sure variables are correctly matched with each other
    if target_trace_length % rfi_cleaning_trace_length != 0:
        logger.error(
            "The target total block size has to be multiple of single RFI block size."
        )
        raise ValueError

    if (rfi_cleaning_trace_length < 4096) or (rfi_cleaning_trace_length > 16384):
        logger.warning(  # WHY 6 times this warning? No self.logger available here
            "RFI cleaning may not work optimally at block sizes < 4096 or > 16384; %s" % tbb_filename
        )

    # Open the TBB file and pass it to FindRFI()
    tbb_file = MultiFile_Dal1(tbb_filename, metadata_dir=metadata_dir)

    num_blocks = np.median(tbb_file.get_nominal_data_lengths() // rfi_cleaning_trace_length)  # should all be the same

    # FIXME: -- should be fixed, needs explicit testing -- what if one bad antenna in Station? Currently FindRFI crashes

    logger.info(f"Running find RFI with {num_blocks} blocks")

    ############

    initial_block = 0
    num_blocks = int(num_blocks)  # make sure the number of blocks in an integer (as its used as a shape parameter)
    max_blocks = num_blocks

    window_function = half_hann_window(rfi_cleaning_trace_length, 0.1)
    antenna_ids = tbb_file.get_antenna_names()
    antenna_ids = [id for id in antenna_ids if id not in flagged_antenna_ids]
    num_antennas = len(antenna_ids)

    # step one: find which blocks are good, and find average power
    oneAnt_data = np.zeros(rfi_cleaning_trace_length, dtype=np.double)  # initialize at zero

    logger.info("finding good blocks")
    blocks_good = np.zeros((num_antennas, max_blocks), dtype=bool)
    num_good_blocks = np.zeros(num_antennas, dtype=int)
    average_power = np.zeros(num_antennas, dtype=np.double)
    for block_i in range(max_blocks):
        block = block_i + initial_block

        for ant_i in range(num_antennas):
            try:
                oneAnt_data[:] = tbb_file.get_data(
                    rfi_cleaning_trace_length * block, rfi_cleaning_trace_length, antenna_ID=antenna_ids[ant_i]
                )
            except:  # TODO: more specific exception
                logger.warning('Could not read data for antenna %s block %d' % (antenna_ids[ant_i], block_i))
                # proceed with zeros in the block
            # oneAnt_data[:] = tbb_file.get_data(
            #    rfi_cleaning_trace_length * block, rfi_cleaning_trace_length, antenna_index=ant_i
            # )
            if (
                    num_double_zeros(oneAnt_data) < num_dbl_z
            ):  # this antenna on this block is good
                blocks_good[ant_i, block_i] = True
                num_good_blocks[ant_i] += 1

                oneAnt_data *= window_function

                FFT_data = np.fft.fft(oneAnt_data)
                np.abs(FFT_data, out=FFT_data)
                magnitude = FFT_data
                magnitude *= magnitude
                average_power[ant_i] += np.real(np.sum(magnitude))

    average_power[num_good_blocks != 0] /= num_good_blocks[num_good_blocks != 0]

    # Now we try to find the best reference antenna, require that antenna allows for maximum number of good antennas,
    # and has **best** average received power
    allowed_num_antennas = np.empty(
        num_antennas, dtype=int
    )
    # If ant_i is chosen to be your reference antenna, then allowed_num_antennas[ ant_i ] is the number of
    # antennas with num_blocks good blocks
    for ant_i in range(num_antennas):  # fill allowed_num_antennas
        blocks_can_use = np.where(blocks_good[ant_i])[0]
        num_good_blocks_per_antenna = np.sum(blocks_good[:, blocks_can_use], axis=1)
        allowed_num_antennas[ant_i] = np.sum(num_good_blocks_per_antenna >= num_blocks)

    max_allowed_antennas = np.max(allowed_num_antennas)

    if max_allowed_antennas < 2:
        logger.error("ERROR: station", tbb_file.get_station_name(), "cannot find RFI")
        return

    # Pick a reference antenna that allows max number of antennas, and has most median amount of power
    can_be_ref_antenna = allowed_num_antennas == max_allowed_antennas

    sorted_by_power = np.argsort(average_power)
    mps = median_sorted_by_power(sorted_by_power)

    for ant_i in mps:
        if can_be_ref_antenna[ant_i]:
            ref_antenna = ant_i
            break

    logger.info("Taking channel %d as reference antenna" % ref_antenna)  # this will fail if ref_antenna not found

    # Define some helping variables
    good_blocks = np.where(blocks_good[ref_antenna])[0]

    num_good_blocks = np.sum(blocks_good[:, good_blocks], axis=1)
    antenna_is_good = num_good_blocks >= (num_blocks - 1)

    blocks_good[np.logical_not(antenna_is_good), :] = False

    # Process data
    num_processed_blocks = np.zeros(num_antennas, dtype=int)
    frequencies = np.fft.fftfreq(rfi_cleaning_trace_length, 1.0 / tbb_file.get_sample_frequency())
    frequencies *= units.Hz
    lower_frequency_index = np.searchsorted(
        frequencies[: int(len(frequencies) / 2)], lower_frequency_bound
    )
    upper_frequency_index = np.searchsorted(
        frequencies[: int(len(frequencies) / 2)], upper_frequency_bound
    )

    phase_mean = np.zeros(
        (num_antennas, upper_frequency_index - lower_frequency_index), dtype=complex
    )
    spectrum_mean = np.zeros(
        (num_antennas, upper_frequency_index - lower_frequency_index), dtype=np.double
    )

    data = np.empty((num_antennas, len(frequencies)), dtype=complex)
    temp_mag_spectrum = np.empty((num_antennas, len(frequencies)), dtype=np.double)
    temp_phase_spectrum = np.empty((num_antennas, len(frequencies)), dtype=complex)
    for block_i in good_blocks:
        logger.info("Doing block %d" % block_i)
        block = block_i + initial_block

        for ant_i in range(num_antennas):
            if (
                    num_processed_blocks[ant_i] == num_blocks
                    or not blocks_good[ant_i, block_i]
            ):
                continue
            oneAnt_data[:] = tbb_file.get_data(
                rfi_cleaning_trace_length * block, rfi_cleaning_trace_length, antenna_index=ant_i
            )

            # Window the data
            # Note: No hanning window if we want to measure power accurately from spectrum in the same units
            # as power from timeseries. Applying a window gives (at least) a scale factor difference!
            # But no window makes the cleaning less effective... :(
            oneAnt_data *= window_function
            data[ant_i] = np.fft.fft(oneAnt_data)

        np.abs(data, out=temp_mag_spectrum)
        temp_phase_spectrum[:] = data
        temp_phase_spectrum /= temp_mag_spectrum + 1.0e-15
        temp_phase_spectrum[:, :] /= temp_phase_spectrum[ref_antenna, :]

        temp_mag_spectrum *= temp_mag_spectrum

        for ant_i in range(num_antennas):
            if (
                    num_processed_blocks[ant_i] == num_blocks
                    or not blocks_good[ant_i, block_i]
            ):
                continue

            phase_mean[ant_i, :] += temp_phase_spectrum[ant_i][
                                    lower_frequency_index:upper_frequency_index
                                    ]
            spectrum_mean[ant_i, :] += temp_mag_spectrum[ant_i][
                                       lower_frequency_index:upper_frequency_index
                                       ]

            num_processed_blocks[ant_i] += 1

        if np.min(num_processed_blocks[antenna_is_good]) == num_blocks:
            break

    logger.info(
        num_blocks,
        "analyzed blocks",
        np.sum(antenna_is_good),
        "analyzed antennas out of",
        len(antenna_is_good),
    )

    # Get only good antennas
    antenna_is_good[
        ref_antenna
    ] = False  # we don't want to analyze the phase stability of the reference antenna

    # Get mean and phase stability
    spectrum_mean /= num_blocks

    phase_stability = np.abs(phase_mean)
    phase_stability *= -1.0 / num_blocks
    phase_stability += 1.0

    # Get median of stability by channel, across each antenna
    median_phase_spread_byChannel = np.median(phase_stability[antenna_is_good], axis=0)

    # Get median across all channels
    median_spread = np.median(median_phase_spread_byChannel)
    # Create a noise cutoff
    sorted_phase_spreads = np.sort(median_phase_spread_byChannel)
    N = len(median_phase_spread_byChannel)
    noise = sorted_phase_spreads[int(N * 0.95)] - sorted_phase_spreads[int(N / 2)]

    # Get channels contaminated by RFI, where phase stability is smaller than noise
    dirty_channels = np.where(
        median_phase_spread_byChannel < (median_spread - 3 * noise)
    )[0]

    # Extend dirty channels by some size, in order to account for shoulders
    extend_dirty_channels = np.zeros(N, dtype=bool)
    half_flagwidth = int(rfi_cleaning_trace_length / 8192)
    for i in dirty_channels:
        flag_min = i - half_flagwidth
        flag_max = i + half_flagwidth
        if flag_min < 0:
            flag_min = 0
        if flag_max >= N:
            flag_max = N - 1
        extend_dirty_channels[flag_min:flag_max] = True

    dirty_channels = np.where(extend_dirty_channels)

    antenna_is_good[ref_antenna] = True  # cause'.... ya know.... it is

    ave_spectrum_magnitude = spectrum_mean

    tbb_file.close_file()

    # Calculate the required output variables
    avg_power_spectrum = np.sum(ave_spectrum_magnitude, axis=0) / ave_spectrum_magnitude.shape[0]
    avg_antenna_power = np.sum(ave_spectrum_magnitude, axis=1) / ave_spectrum_magnitude.shape[1]

    antenna_names = antenna_ids

    cleaned_spectrum = np.array(ave_spectrum_magnitude)
    cleaned_spectrum[:, dirty_channels] = 0.0
    cleaned_power = 2 * np.sum(cleaned_spectrum, axis=1)

    dirty_channels += lower_frequency_index
    dirty_channels = dirty_channels[0]
    multiplied_channels = []
    multiplied_blocks = target_trace_length // rfi_cleaning_trace_length
    for ch in dirty_channels:  # TODO: could be done more efficiently...?
        this_channel_list = np.arange(multiplied_blocks * ch, multiplied_blocks * ch + multiplied_blocks, 1)
        this_channel_list = list(this_channel_list)
        multiplied_channels.extend(this_channel_list)

    dirty_channels = np.sort(np.array(multiplied_channels))
    dirty_channels_block_size = target_trace_length

    # Use dictionary to avoid indexing mistakes
    output_dict = {
        "avg_power_spectrum": avg_power_spectrum,
        "avg_antenna_power": avg_antenna_power,
        "antenna_names": antenna_names,
        "cleaned_power": cleaned_power,
        "phase_stability": phase_stability,
        "dirty_channels": dirty_channels,
        "dirty_channels_block_size": dirty_channels_block_size,
    }

    return output_dict


# TODO: make stationRFIFilter take keyword to only process certain stations -> already implemented in reader?
class stationRFIFilter:
    """
    Remove the RFI from all stations in an Event, by using the phase-variance method described in
    the notes section. This algorithm returns the frequency channels which are contaminated, which are
    subsequently put to zero in the traces.

    **Note**: currently the class uses hardcoded values for LOFAR, this needs to be improved later.

    Notes
    -----
    The algorithm compares the phase stability of each frequency channel between a reference antenna and every
    other antenna in the station. If the phase is stable, this indicates a constant source contaminating the data.
    More information can be found in Section 3.2.2 of `this paper <https://arxiv.org/pdf/1311.1399.pdf>`_ .
    """

    def __init__(self):
        self.logger = logger  # logging.getLogger('NuRadioReco.channelRFIFilter')

        self.__rfi_trace_length = None
        self.__station_list = None
        self.__metadata_dir = None

    @property
    def station_list(self):
        return self.__station_list

    @station_list.setter
    def station_list(self, new_list):
        self.__station_list = new_list

    @property
    def metadata_dir(self):
        return self.__metadata_dir

    @metadata_dir.setter
    def metadata_dir(self, new_dir):
        self.__metadata_dir = new_dir

    def begin(self, rfi_cleaning_trace_length=65536, reader=None, logger_level=logging.WARNING):
        """
        Set the variables used for RFI detection. The `reader` object can be used to retrieve the filenames associated
        with the loaded stations, as well as the metadata directory.

        Parameters
        ----------
        rfi_cleaning_trace_length : int
            The number of samples to use per block to construct the frequency spectrum.
        reader : readLOFARData object, default=None
            If provided, the reader will be used to set the metadata directory and find the TBB files paths.
        logger_level : int, default=logging.WARNING
            The logging level to use for the module.

        Notes
        -----
        If no reader is provided here, the user should set the `self.station_list` and `self.metadata_dir` variables
        manually before attempting to execute the `stationRFIFilter.run()` function.
        """
        self.__rfi_trace_length = rfi_cleaning_trace_length

        if reader is not None:
            self.station_list = reader.get_stations()
            self.metadata_dir = reader.meta_dir

        self.logger.setLevel(logger_level)

    @register_run()
    def run(self, event):
        """
        Run the filter on the `event`. The method currently uses :py:func:`FindRFI_LOFAR` to find the contaminated
        channels and then puts the corresponding frequency bands to zero in every channel (in place).

        Parameters
        ----------
        event : Event object
            The event on which to run the filter.
        """
        stations_dict = self.station_list

        for station in event.get_stations():
            station_name = f'CS{station.get_id():03}'
            station_files = stations_dict[station_name]['files']
            antenna_set = stations_dict[station_name]['metadata'][1]
            flagged_channel_ids = station.get_parameter(stationParameters.flagged_channels)  # this is a set

            # Find the length of a trace in the station (assume all channels have been loaded with same length)
            station_trace_length = station.get_channel(station.get_channel_ids()[0]).get_number_of_samples()

            # Do some checks
            if len(station_files) < 1:
                self.logger.warning(f'No files in reader dict for station {station_name}, skipping...')
                continue
            if (station_trace_length < self.__rfi_trace_length) or \
                    (station_trace_length % self.__rfi_trace_length != 0):
                self.logger.error(f'Station trace length ({station_trace_length}) has to be greater than RFI trace '
                                  f'length ({self.__rfi_trace_length}) as well as a multiple of it.')
                raise ValueError

            flagged_tbb_channel_ids = set()
            for ind in flagged_channel_ids:
                flagged_tbb_channel_ids.add(int(nrrID_to_tbbID(ind)))

            packet = FindRFI_LOFAR(station_files,
                                   self.metadata_dir,
                                   station_trace_length,
                                   self.__rfi_trace_length,
                                   flagged_antenna_ids=flagged_tbb_channel_ids
                                   )

            # Extract the necessary information from FindRFI
            dirty_channels = packet['dirty_channels']
            station.set_parameter(stationParameters.dirty_fft_channels, dirty_channels)

            # implement outlier detection in cleaned power
            antenna_ids = np.array(packet['antenna_names'])
            cleaned_power = packet['cleaned_power']
            median_dipole_power = np.median(cleaned_power)
            bad_dipole_indices = np.where(
                np.logical_or(
                    cleaned_power < 0.5 * median_dipole_power, cleaned_power > 2.0 * median_dipole_power
                )
            )[0]
            # which dipole ids are these
            self.logger.info(
                f'There are {len(bad_dipole_indices)} outliers in cleaned power \n'
                f'Dipole ids: {antenna_ids[bad_dipole_indices]}'
            )

            # Construct flagged set of NRR channel IDs
            channel_ids_to_remove = set()
            for ind in antenna_ids[bad_dipole_indices]:
                # convert TBB IDs to nrr IDs
                nrr_id = tbbID_to_nrrID(ind, antenna_set)

                # Ensure both channels from same antenna are removed
                group_id_to_remove = station.get_channel(int(nrr_id)).get_group_id()
                for channel_id in station.iter_channel_group(group_id_to_remove):
                    channel_ids_to_remove.add(channel_id.get_id())
            self.logger.info(
                f'Removing the following channels from station {station_name}: \n'
                f'{channel_ids_to_remove}'
            )
<<<<<<< HEAD
=======
            # remove from station, add to flagged list
            for ant_id in antenna_ids[bad_dipole_indices]:
                station.remove_channel(int(ant_id))  # are channel ids integers?
>>>>>>> ed317b72

            # Remove bad antennas (= both channels!) from station, if it exists
            for nrr_id in channel_ids_to_remove:
                station.remove_channel_id(nrr_id)

            flagged_channel_ids.update(
                channel_ids_to_remove
            )  # is set, not list
            station.set_parameter(stationParameters.flagged_channels, flagged_channel_ids)

            # Set spectral amplitude to zero for channels with RFI
            for channel in station.iter_channels():
                trace_fft = channel.get_frequency_spectrum()
                sample_rate = channel.get_sampling_rate()

                # Reject DC and first harmonic
                trace_fft[0] *= 0.0
                trace_fft[1] *= 0.0

                # Remove dirty channels
                trace_fft[dirty_channels] *= 0.0

                channel.set_frequency_spectrum(trace_fft, sample_rate)

    def end(self):
        pass<|MERGE_RESOLUTION|>--- conflicted
+++ resolved
@@ -540,12 +540,9 @@
                 f'Removing the following channels from station {station_name}: \n'
                 f'{channel_ids_to_remove}'
             )
-<<<<<<< HEAD
-=======
             # remove from station, add to flagged list
             for ant_id in antenna_ids[bad_dipole_indices]:
                 station.remove_channel(int(ant_id))  # are channel ids integers?
->>>>>>> ed317b72
 
             # Remove bad antennas (= both channels!) from station, if it exists
             for nrr_id in channel_ids_to_remove:
