--- conflicted
+++ resolved
@@ -185,13 +185,8 @@
                 trace_start = {}
                 for idx, (group_id, position) in enumerate(chan_positions_vxB_per_groupid_shifted.items()):
                     if not contained[idx]:
-<<<<<<< HEAD
-                        interpolated = np.zeros((3, self.signals.shape[-2]))
-                        pulse_toa_per_pol = self.signal_interpolator.interpolators_arrival_times(*position[:-1])
-=======
                         timeseries = np.zeros((3, self.signals.shape[-2]))
-                        trace_start_time = [self.signal_interpolator.interpolators_arrival_times(*position[:-1])]
->>>>>>> 94bfc641
+                        trace_start_time = self.signal_interpolator.interpolators_arrival_times(*position[:-1])
                     else:
                         timeseries, trace_start_time, _, _= self.signal_interpolator(
                             *position[:-1],
