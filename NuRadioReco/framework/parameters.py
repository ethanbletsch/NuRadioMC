--- conflicted
+++ resolved
@@ -28,7 +28,6 @@
     cr_xmax = 28  # Depth of shower maximum of the air shower
     vertex_2D_fit = 29  # horizontal distance and z coordinate of the reconstructed vertex of the neutrino
     distance_correlations = 30
-<<<<<<< HEAD
     shower_energy = 31 # the energy of the shower 
     viewing_angles = 32 # reconstructed viewing angles. A nested map structure. First key is channel id, second key is ray tracing solution id. Value is a float
     vertex_search_path = 33
@@ -44,26 +43,10 @@
     area_sim = 43
     area_rec = 44
     channels_pulses = 45
-=======
-    raytype = 31
-    pulse_position = 32
-    extra_channels = 33
-    over_rec = 34
-    chi2 = 35
-    launch_vector = 36
-    polarization = 37
-    viewing_angle = 38
-    first_step = 39
-    area_sim = 40
-    area_rec = 41
-    channels_pulses = 42
-    planewave_zenith = 43
-    planewave_azimuth = 44
-    shower_energy = 45 # the energy of the shower 
-    viewing_angles = 46 # reconstructed viewing angles. A nested map structure. First key is channel id, second key is ray tracing solution id. Value is a float
-    raytype_sim = 47 
-    pulse_position_sim = 48
->>>>>>> 68ad0237
+    planewave_zenith = 46
+    planewave_azimuth = 47
+    raytype_sim = 48
+    pulse_position_sim = 49
 
 class channelParameters(Enum):
     zenith = 1  # zenith angle of the incoming signal direction
@@ -78,21 +61,14 @@
     noise_rms = 11  # the root mean square of the noise
     signal_regions = 12     # list of start and end times of regions that likely contain a signal
     noise_regions = 13      # list of start and end times of regions that likel do not contain any signals
-<<<<<<< HEAD
     signal_time_offsets = 14     # the relative timing differences of the signal arrival times between channels
     signal_receiving_zeniths = 15    # the zenith angle of direction at which the radio signal arrived at the antenna
     signal_ray_types = 16        # type of the ray propagation path of the signal received by this channel. Options are direct, reflected and refracted
     signal_receiving_azimuths = 17   # the azimuth angle of direction at which the radio signal arrived at the antenna
     pulse_times = 18            # list of times where the waveform contains radio pulses
     signal_region_snrs = 19
-=======
-    signal_time_offset = 14     # the relative timing differences of the signal arrival times between channels
-    signal_receiving_zenith = 15    # the zenith angle of direction at which the radio signal arrived at the antenna
-    signal_ray_type = 16        # type of the ray propagation path of the signal received by this channel. Options are direct, reflected and refracted
-    signal_receiving_azimuth = 17   # the azimuth angle of direction at which the radio signal arrived at the antenna
-    receive_zenith_vertex = 18
-    receive_azimuth_vertex = 19
->>>>>>> 68ad0237
+    receive_zenith_vertex = 20
+    receive_azimuth_vertex = 21
 
 class electricFieldParameters(Enum):
     ray_path_type = 1  # the type of the ray tracing solution ('direct', 'refracted' or 'reflected')
