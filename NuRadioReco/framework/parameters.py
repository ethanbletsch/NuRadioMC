--- conflicted
+++ resolved
@@ -1,4 +1,3 @@
-<<<<<<< HEAD
 """
 Provides an interface to store simulated and reconstructed quantities
 
@@ -126,9 +125,9 @@
     interferometric_shower_maximum = 120  #: depth of the maximum of the longitudinal profile of the beam-formed signal
     interferometric_shower_axis = 121  #: shower axis (direction) derived from beam-formed signal
     interferometric_core = 122  #: core (intersection of shower axis with obs plane) derived from beam-formed signal
-    interferometric_width_vxB = 123 # scale in the vxB direction of the lateral RIT profile at interferometric_shower_maximum
-    interferometric_width_vxvxB = 124 # scale in the vxvxB direction of the lateral RIT profile at interferometric_shower_maximum
-    interferometric_width_index = 125 # lorentzian index of the lateral RIT profile at interferometric_shower_maximum
+    interferometric_width_vxB = 123 # standard deviation in the vxB direction of the lateral RIT profile at interferometric_shower_maximum
+    interferometric_width_vxvxB = 124 # standard deviation in the vxvxB direction of the lateral RIT profile at interferometric_shower_maximum
+    interferometric_width_index = 125 # lorentzian index of lateral RIT profile at interferometric_shower_maximum
 
 class particleParameters(Enum):
     parent_id = 1 #: the entry number of the parent particle, None if primary.
@@ -203,211 +202,4 @@
 class eventParameters(Enum):
     sim_config = 1 #: contents of the config file that the NuRadioMC simulation was run with
     hash_NuRadioReco = 2 #: deprecated, since NuRadioReco is no longer its own repository
-    hash_NuRadioMC = 3 #: git hash of the NuRadioMC commit that the file was created with
-=======
-"""
-Provides an interface to store simulated and reconstructed quantities
-
-The parameters module provides access to store and read simulated or 
-reconstructed quantities in the different custom classes used in NuRadioMC.
-
-"""
-
-from aenum import Enum
-
-
-class stationParameters(Enum):
-    nu_zenith = 1  #: the zenith angle of the incoming neutrino direction
-    nu_azimuth = 2  #: the azimuth angle of the incoming neutrino direction
-    nu_energy = 3  #: the energy of the neutrino
-    nu_flavor = 4  #: the flavor of the neutrino
-    ccnc = 5  #: neutral current of charged current interaction
-    nu_vertex = 6  #: the neutrino vertex position
-    inelasticity = 7  #: inelasticity ot neutrino interaction
-    triggered = 8  #: flag if station was triggered or not
-    cr_energy = 9  #: the cosmic-ray energy
-    cr_zenith = 10  #: zenith angle of the cosmic-ray incoming direction
-    cr_azimuth = 11  #: azimuth angle of the cosmic-ray incoming direction
-    channels_max_amplitude = 12  #: the maximum amplitude of all channels (considered in the trigger module)
-    zenith = 13  #: the zenith angle of the incoming signal direction (WARNING: this parameter is not well defined as the incoming signal direction might be different for different channels)
-    azimuth = 14  #: the azimuth angle of the incoming signal direction (WARNING: this parameter is not well defined as the incoming signal direction might be different for different channels)
-    zenith_cr_templatefit = 15
-    zenith_nu_templatefit = 16
-    cr_xcorrelations = 19  #: dict of result of crosscorrelations with cr templates
-    nu_xcorrelations = 20  #: dict of result of crosscorrelations with nu templates
-    station_time = 21
-    cr_energy_em = 24  #: the electromagnetic shower energy (the cosmic ray energy that ends up in electrons, positrons and gammas)
-    nu_inttype = 25  #: interaction type, e.g., cc, nc, tau_em, tau_had
-    chi2_efield_time_direction_fit = 26  #: the chi2 of the direction fitter that used the maximum pulse times of the efields
-    ndf_efield_time_direction_fit = 27  #: the number of degrees of freedom of the direction fitter that used the maximum pulse times of the efields
-    cr_xmax = 28  #: Depth of shower maximum of the air shower
-    vertex_2D_fit = 29  #: horizontal distance and z coordinate of the reconstructed vertex of the neutrino
-    distance_correlations = 30
-    shower_energy = 31 #: the energy of the shower
-    viewing_angles = 32 #: reconstructed viewing angles. A nested map structure. First key is channel id, second key is ray tracing solution id. Value is a float
-    flagged_channels = 60  #: a set of flagged channel ids (calculated by readLOFARData and adjusted by stationRFIFilter)
-    cr_dominant_polarisation = 61  #: the channel orientation containing the dominant cosmic ray signal (calculated by stationPulseFinder)
-    dirty_fft_channels = 62  #: a list of FFT channels flagged as RFI (calculated by stationRFIFilter)
-
-class channelParameters(Enum):
-    zenith = 1  #: zenith angle of the incoming signal direction
-    azimuth = 2  #: azimuth angle of the incoming signal direction
-    maximum_amplitude = 4  #: the maximum ampliude of the magnitude of the trace
-    SNR = 5  #: an dictionary of various signal-to-noise ratio definitions
-    maximum_amplitude_envelope = 6  #: the maximum ampliude of the hilbert envelope of the trace
-    P2P_amplitude = 7  #: the peak to peak amplitude
-    cr_xcorrelations = 8  #: dict of result of crosscorrelations with cr templates
-    nu_xcorrelations = 9  #: dict of result of crosscorrelations with nu templates
-    signal_time = 10  #: the time of the maximum amplitude of the envelope
-    noise_rms = 11  #: the root mean square of the noise
-    signal_regions = 12     #: list of start and end times of regions that likely contain a signal
-    noise_regions = 13      #: list of start and end times of regions that likel do not contain any signals
-    signal_time_offset = 14     #: the relative timing differences of the signal arrival times between channels
-    signal_receiving_zenith = 15    #: the zenith angle of direction at which the radio signal arrived at the antenna
-    signal_ray_type = 16        #: type of the ray propagation path of the signal received by this channel. Options are direct, reflected and refracted
-    signal_receiving_azimuth = 17   #: the azimuth angle of direction at which the radio signal arrived at the antenna
-    block_offsets = 18 #: 'block' or pedestal offsets. See `NuRadioReco.modules.RNO_G.channelBlockOffsetFitter`
-
-
-class electricFieldParameters(Enum):
-    ray_path_type = 1  #: the type of the ray tracing solution ('direct', 'refracted' or 'reflected')
-    polarization_angle = 2  #: electric field polarization in onsky-coordinates. 0 corresponds to polarization in e_theta, 90deg is polarization in e_phi
-    polarization_angle_expectation = 3  #: expected polarization based on shower geometry. Defined analogous to polarization_angle
-    signal_energy_fluence = 4  #: Energy/area in the radio signal
-    cr_spectrum_slope = 5  #: Slope of the radio signal's spectrum as reconstructed by the voltageToAnalyticEfieldConverter
-    zenith = 7  #: zenith angle of the signal. Note that refraction at the air/ice boundary is not taken into account
-    azimuth = 8  #: azimuth angle of the signal. Note that refraction at the air/ice boundary is not taken into account
-    signal_time = 9
-    nu_vertex_distance = 10  #: the distance along the ray path from the vertex to the channel
-    nu_viewing_angle = 11  #: the angle between shower axis and launch vector
-    max_amp_antenna = 12  #: the maximum amplitude of the signal after convolution with the antenna response pattern, dict with channelid as key
-    max_amp_antenna_envelope = 13  #: the maximum amplitude of the signal envelope after convolution with the antenna response pattern, dict with channelid as key
-    reflection_coefficient_theta = 14  #: for reflected rays: the complex Fresnel reflection coefficient of the eTheta component
-    reflection_coefficient_phi = 15  #: for reflected rays: the complex Fresnel reflection coefficient of the ePhi component
-    cr_spectrum_quadratic_term = 16  #: result of the second order correction to the spectrum fitted by the voltageToAnalyticEfieldConverter
-    energy_fluence_ratios = 17   #: Ratios of the energy fluences in different passbands
-
-
-class ARIANNAParameters(Enum):  #: this class stores parameters specific to the ARIANNA data taking
-    seq_start_time = 1  #: the start time of a sequence
-    seq_stop_time = 2  #: the stop time of a sequence
-    seq_num = 3  #: the sequence number of the current event
-    comm_period = 4  #: length of data taking window
-    comm_duration = 5  #: maximum diration of communication window
-    trigger_thresholds = 6  #: trigger thresholds converted to voltage
-    l1_supression_value = 7  #: This provieds the L1 supression value for given event
-    internal_clock_time = 8  #: time since last trigger with ms precision
-
-
-class showerParameters(Enum):
-    zenith = 1  #: zenith angle of the shower axis pointing towards xmax
-    azimuth = 2  #: azimuth angle of the shower axis pointing towards xmax
-    core = 3  #: position of the intersection between shower axis and an observer plane
-    energy = 4  #: total energy of the primary particle, or shower energy for in-ice particle showers
-    electromagnetic_energy = 5  #: energy of the electromagnetic shower component
-    radiation_energy = 6  #: totally emitted radiation energy
-    electromagnetic_radiation_energy = 7  #: radiation energy originated from the electromagnetic emission
-    primary_particle = 8  #: particle id of the primary particle
-    shower_maximum = 9  #: position of shower maximum in slant depth, e.g., Xmax
-    distance_shower_maximum_geometric = 10  #: distance to xmax in meter
-    distance_shower_maximum_grammage = 11  #: distance to xmax in g / cm^2
-    parent_id = 12 #: id of parent in sim particles
-
-    #: dedicated parameter for sim showers
-    refractive_index_at_ground = 100  #: refractivity at sea level
-    atmospheric_model = 101  #: atmospheric model used in simulation
-    #: offset between magnetic field and north in reconstruction corrdinatesystem
-    magnetic_field_rotation = 102
-    magnetic_field_vector = 103  #: magnetic field used in simulation in local coordinate system
-    observation_level = 104  #: altitude a.s.l where the particles are stored
-
-    charge_excess_profile_id = 105  #: the id of the charge-excess profile used in the ARZ Askaryan calculation
-    type = 106  #: for neutrino induces showers in ice: can be "HAD" or "EM"
-    vertex = 107  #: the interaction vertex (for air showers this corresponds to the point of X0)
-    vertex_time = 108  #: the propagation time relative to the first interactions
-    interaction_type = 109  #: the interaction type, e.g. cc or nc
-    k_L = 110  #: the k_L parameter of the Alvarez2009 parameter that controls the longitudional width of the charge excess profile
-    flavor = 111  #: the flavor of the particle initiating the shower
-
-    interferometric_shower_maximum = 120  #: depth of the maximum of the longitudinal profile of the beam-formed signal
-    interferometric_shower_axis = 121  #: shower axis (direction) derived from beam-formed signal
-    interferometric_core = 122  #: core (intersection of shower axis with obs plane) derived from beam-formed signal
-    interferometric_width_vxB = 123 # standard deviation in the vxB direction of the lateral RIT profile at interferometric_shower_maximum
-    interferometric_width_vxvxB = 124 # standard deviation in the vxvxB direction of the lateral RIT profile at interferometric_shower_maximum
-    interferometric_index = 125 # lorentzian index of lateral RIT profile at interferometric_shower_maximum
-
-class particleParameters(Enum):
-    parent_id = 1 #: the entry number of the parent particle, None if primary.
-    zenith = 2  #: the zenith angle of the incoming neutrino direction
-    azimuth = 3  #: the azimuth angle of the incoming neutrino direction
-    energy = 4  #: the energy of the neutrino
-    flavor = 5  #: the flavor of the neutrino, more generally the PDG code
-    vertex = 6  #: the neutrino vertex position (x,y,z)
-    vertex_time = 9
-    weight = 10
-    inelasticity = 11  #: inelasticity ot neutrino interaction
-    interaction_type = 12  #: interaction type, e.g., cc, nc
-    n_interaction = 13 #: number of interaction
-
-    cr_energy = 101  #: the cosmic-ray energy
-    cr_zenith = 102  #: zenith angle of the cosmic-ray incoming direction
-    cr_azimuth = 103  #: azimuth angle of the cosmic-ray incoming direction
-    cr_energy_em = 104  #: the electromagnetic shower energy (the cosmic ray energy that ends up in electrons, positrons and gammas)
-
-class generatorAttributes(Enum):
-    Emax = 1 #: maximum simulated energy
-    Emin = 2 #: minimum simulated energy
-
-    deposited = 3 #: deposited energies or neutrino energies?
-
-    fiducial_rmin = 4 #: fiducial volume parameter (if cylindrical footprint used)
-    fiducial_rmax = 5 #: fiducial volume parameter (if cylindrical footprint used)
-
-    fiducial_xmin = 6 #: fiducial volume parameter (if rectangular footprint used)
-    fiducial_xmax = 7 #: fiducial volume parameter (if rectangular footprint used)
-    fiducial_ymin = 8 #: fiducial volume parameter (if rectangular footprint used)
-    fiducial_ymax = 9 #: fiducial volume parameter (if rectangular footprint used)
-
-    fiducial_zmin = 10
-    fiducial_zmax = 11
-
-    rmin = 12 #: volume parameter (if cylindrical)
-    rmax = 13 #: volume parameter (if cylindrical)
-
-    xmin = 14 #: volume parameter (if rectangular)
-    xmax = 15 #: volume parameter (if rectangular)
-    ymin = 16 #: volume parameter (if rectangular)
-    ymax = 17 #: volume parameter (if rectangular)
-
-    zmin = 18
-    zmax = 19
-
-    # volume calculated from the (z r) min max or (x y z) min max parameters
-    volume = 20
-    area = 21
-
-    phimax = 22 #: simulated space angle range
-    phimin = 23 #: simulated space angle range
-    thetamax = 24 #: simulated space angle range
-    thetamin = 25 #: simulated space angle range
-
-    flavors = 26 #: list of simulated event flavours
-    dt = 27 #: inverse of sampling rate used in the simulation
-
-    # simulated statistics
-    n_events = 100
-    n_samples = 101
-    start_event_id = 102
-    total_number_of_events = 103
-
-    # version numbers
-    NuRadioMC_EvtGen_version = 200
-    NuRadioMC_EvtGen_version_hash = 201
-    NuRadioMC_version = 202
-    NuRadioMC_version_hash = 203
-
-class eventParameters(Enum):
-    sim_config = 1 #: contents of the config file that the NuRadioMC simulation was run with
-    hash_NuRadioReco = 2 #: deprecated, since NuRadioReco is no longer its own repository
-    hash_NuRadioMC = 3 #: git hash of the NuRadioMC commit that the file was created with
->>>>>>> fdb64fcc
+    hash_NuRadioMC = 3 #: git hash of the NuRadioMC commit that the file was created with