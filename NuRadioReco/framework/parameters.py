--- conflicted
+++ resolved
@@ -39,13 +39,11 @@
     cr_xcorrelations = 8  # dict of result of crosscorrelations with cr templates
     nu_xcorrelations = 9  # dict of result of crosscorrelations with nu templates
     signal_time = 10  # the time of the maximum amplitude of the envelope
-<<<<<<< HEAD
-    signal_time_offset = 11
-    signal_receiving_zenith = 12
-=======
     noise_rms = 11  # the root mean square of the noise
+    signal_time_offset = 12
+    signal_receiving_zenith = 13
+    signal_ray_type = 14
 
->>>>>>> f07d9e76
 
 class electricFieldParameters(Enum):
     ray_path_type = 1  # the type of the ray tracing solution ('direct', 'refracted' or 'reflected')
