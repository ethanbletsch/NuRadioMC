Changelog - to keep track of all relevant changes

please update the categories "new features" and "bugfixes" before a pull request merge!


version 1.0.1 - ????/??/??

new features:
<<<<<<< HEAD
 Added new module called "beamFormingDirectionFitter" that fits direction through an interferometry method (dubbed beamForming)
=======
  added the internal clock parameter (time since last trigger with ms precision) to ARIANNA paremeters (key number 8)

>>>>>>> 8a2f90a8
bugfixes:

version 1.0.0 - 2019/08/30 - first python 3 release<|MERGE_RESOLUTION|>--- conflicted
+++ resolved
@@ -6,12 +6,9 @@
 version 1.0.1 - ????/??/??
 
 new features:
-<<<<<<< HEAD
- Added new module called "beamFormingDirectionFitter" that fits direction through an interferometry method (dubbed beamForming)
-=======
-  added the internal clock parameter (time since last trigger with ms precision) to ARIANNA paremeters (key number 8)
+-Added new module called "beamFormingDirectionFitter" that fits direction through an interferometry method (dubbed beamForming)
+-Added the internal clock parameter (time since last trigger with ms precision) to ARIANNA paremeters (key number 8)
 
->>>>>>> 8a2f90a8
 bugfixes:
 
 version 1.0.0 - 2019/08/30 - first python 3 release